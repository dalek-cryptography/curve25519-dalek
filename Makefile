<<<<<<< HEAD
FEATURES := simd_backend serde digest
=======
FEATURES := simd_backend serde rand_core
>>>>>>> 47a0c3ea

doc:
	cargo +nightly rustdoc --features "$(FEATURES)" -- --html-in-header docs/assets/rustdoc-include-katex-header.html --cfg docsrs

doc-internal:
	cargo +nightly rustdoc --features "$(FEATURES)" -- --html-in-header docs/assets/rustdoc-include-katex-header.html --document-private-items --cfg docsrs
<|MERGE_RESOLUTION|>--- conflicted
+++ resolved
@@ -1,8 +1,4 @@
-<<<<<<< HEAD
-FEATURES := simd_backend serde digest
-=======
-FEATURES := simd_backend serde rand_core
->>>>>>> 47a0c3ea
+FEATURES := simd_backend serde rand_core digest
 
 doc:
 	cargo +nightly rustdoc --features "$(FEATURES)" -- --html-in-header docs/assets/rustdoc-include-katex-header.html --cfg docsrs
