--- conflicted
+++ resolved
@@ -25,11 +25,7 @@
 
 [package.metadata.docs.rs]
 rustdoc-args = ["--html-in-header", "docs/assets/rustdoc-include-katex-header.html", "--cfg", "docsrs"]
-<<<<<<< HEAD
-features = ["serde", "simd_backend", "digest"]
-=======
-features = ["serde", "simd_backend", "rand_core"]
->>>>>>> 47a0c3ea
+features = ["serde", "simd_backend", "rand_core", "digest"]
 
 [badges]
 travis-ci = { repository = "dalek-cryptography/curve25519-dalek", branch = "master"}
@@ -48,13 +44,8 @@
 
 [dependencies]
 cfg-if = "1"
-<<<<<<< HEAD
-rand_core = { version = "0.6", default-features = false }
+rand_core = { version = "0.6", default-features = false, optional = true }
 digest = { version = "0.10", default-features = false, optional = true }
-=======
-rand_core = { version = "0.6", default-features = false, optional = true }
-digest = { version = "0.10", default-features = false }
->>>>>>> 47a0c3ea
 subtle = { version = "^2.2.1", default-features = false }
 serde = { version = "1.0", default-features = false, optional = true, features = ["derive"] }
 # The original packed_simd package was orphaned, see
