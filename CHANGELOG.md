--- conflicted
+++ resolved
@@ -5,11 +5,8 @@
 
 ## 4.x series
 
-<<<<<<< HEAD
 * Update the `criterion` dependency to 0.4.0
-=======
 * Include README.md into crate Documentation
->>>>>>> e85e3c04
 * Update the `rand_core` dependency version and the `rand` dev-dependency
   version.
 * Relax the `zeroize` dependency to `^1`
