--- conflicted
+++ resolved
@@ -67,12 +67,9 @@
 alloc = ["zeroize?/alloc"]
 precomputed-tables = []
 legacy_compatibility = []
-<<<<<<< HEAD
-lizard = ["digest"]
-=======
 group = ["dep:group", "rand_core"]
 group-bits = ["group", "ff/bits"]
->>>>>>> 0cd099a9
+lizard = ["digest"]
 
 [target.'cfg(all(not(curve25519_dalek_backend = "fiat"), not(curve25519_dalek_backend = "serial"), target_arch = "x86_64"))'.dependencies]
 curve25519-dalek-derive = { version = "0.1", path = "../curve25519-dalek-derive" }