// -*- mode: rust; -*-
//
// This file is part of curve25519-dalek.
// Copyright (c) 2016-2021 isis lovecruft
// Copyright (c) 2016-2019 Henry de Valence
// See LICENSE for licensing information.
//
// Authors:
// - isis agora lovecruft <isis@patternsinthevoid.net>
// - Henry de Valence <hdevalence@hdevalence.ca>

//! Scalar multiplication on the Montgomery form of Curve25519.
//!
//! To avoid notational confusion with the Edwards code, we use
//! variables \\( u, v \\) for the Montgomery curve, so that “Montgomery
//! \\(u\\)” here corresponds to “Montgomery \\(x\\)” elsewhere.
//!
//! Montgomery arithmetic works not on the curve itself, but on the
//! \\(u\\)-line, which discards sign information and unifies the curve
//! and its quadratic twist.  See [_Montgomery curves and their
//! arithmetic_][costello-smith] by Costello and Smith for more details.
//!
//! The `MontgomeryPoint` struct contains the affine \\(u\\)-coordinate
//! \\(u\_0(P)\\) of a point \\(P\\) on either the curve or the twist.
//! Here the map \\(u\_0 : \mathcal M \rightarrow \mathbb F\_p \\) is
//! defined by \\(u\_0((u,v)) = u\\); \\(u\_0(\mathcal O) = 0\\).  See
//! section 5.4 of Costello-Smith for more details.
//!
//! # Scalar Multiplication
//!
//! Scalar multiplication on `MontgomeryPoint`s is provided by the `*`
//! operator, which implements the Montgomery ladder.
//!
//! # Edwards Conversion
//!
//! The \\(2\\)-to-\\(1\\) map from the Edwards model to the Montgomery
//! \\(u\\)-line is provided by `EdwardsPoint::to_montgomery()`.
//!
//! To lift a `MontgomeryPoint` to an `EdwardsPoint`, use
//! `MontgomeryPoint::to_edwards()`, which takes a sign parameter.
//! This function rejects `MontgomeryPoints` which correspond to points
//! on the twist.
//!
//! [costello-smith]: https://eprint.iacr.org/2017/212.pdf

// We allow non snake_case names because coordinates in projective space are
// traditionally denoted by the capitalisation of their respective
// counterparts in affine space.  Yeah, you heard me, rustc, I'm gonna have my
// affine and projective cakes and eat both of them too.
#![allow(non_snake_case)]

use core::{
    hash::{Hash, Hasher},
    ops::{Mul, MulAssign},
};

use crate::constants::{APLUS2_OVER_FOUR, MONTGOMERY_A, MONTGOMERY_A_NEG};
use crate::edwards::{CompressedEdwardsY, EdwardsPoint};
use crate::field::FieldElement;
use crate::scalar::{clamp_integer, Scalar};

use crate::traits::Identity;

use subtle::Choice;
use subtle::ConstantTimeEq;
use subtle::{ConditionallyNegatable, ConditionallySelectable};

#[cfg(feature = "zeroize")]
use zeroize::Zeroize;

/// Holds the \\(u\\)-coordinate of a point on the Montgomery form of
/// Curve25519 or its twist.
#[derive(Copy, Clone, Debug, Default)]
#[cfg_attr(feature = "serde", derive(serde::Serialize, serde::Deserialize))]
pub struct MontgomeryPoint(pub [u8; 32]);

/// Equality of `MontgomeryPoint`s is defined mod p.
impl ConstantTimeEq for MontgomeryPoint {
    fn ct_eq(&self, other: &MontgomeryPoint) -> Choice {
        let self_fe = FieldElement::from_bytes(&self.0);
        let other_fe = FieldElement::from_bytes(&other.0);

        self_fe.ct_eq(&other_fe)
    }
}

impl PartialEq for MontgomeryPoint {
    fn eq(&self, other: &MontgomeryPoint) -> bool {
        self.ct_eq(other).into()
    }
}

impl Eq for MontgomeryPoint {}

// Equal MontgomeryPoints must hash to the same value. So we have to get them into a canonical
// encoding first
impl Hash for MontgomeryPoint {
    fn hash<H: Hasher>(&self, state: &mut H) {
        // Do a round trip through a `FieldElement`. `as_bytes` is guaranteed to give a canonical
        // 32-byte encoding
        let canonical_bytes = FieldElement::from_bytes(&self.0).as_bytes();
        canonical_bytes.hash(state);
    }
}

impl Identity for MontgomeryPoint {
    /// Return the group identity element, which has order 4.
    fn identity() -> MontgomeryPoint {
        MontgomeryPoint([0u8; 32])
    }
}

#[cfg(feature = "zeroize")]
impl Zeroize for MontgomeryPoint {
    fn zeroize(&mut self) {
        self.0.zeroize();
    }
}

impl MontgomeryPoint {
    /// Fixed-base scalar multiplication (i.e. multiplication by the base point).
    pub fn mul_base(scalar: &Scalar) -> Self {
        EdwardsPoint::mul_base(scalar).to_montgomery()
    }

    /// Multiply this point by `clamp_integer(bytes)`. For a description of clamping, see
    /// [`clamp_integer`].
    pub fn mul_clamped(self, bytes: [u8; 32]) -> Self {
        // We have to construct a Scalar that is not reduced mod l, which breaks scalar invariant
        // #2. But #2 is not necessary for correctness of variable-base multiplication. All that
        // needs to hold is invariant #1, i.e., the scalar is less than 2^255. This is guaranteed
        // by clamping.
        // Further, we don't do any reduction or arithmetic with this clamped value, so there's no
        // issues arising from the fact that the curve point is not necessarily in the prime-order
        // subgroup.
        let s = Scalar {
            bytes: clamp_integer(bytes),
        };
        s * self
    }

    /// Multiply the basepoint by `clamp_integer(bytes)`. For a description of clamping, see
    /// [`clamp_integer`].
    pub fn mul_base_clamped(bytes: [u8; 32]) -> Self {
        // See reasoning in Self::mul_clamped why it is OK to make an unreduced Scalar here. We
        // note that fixed-base multiplication is also defined for all values of `bytes` less than
        // 2^255.
        let s = Scalar {
            bytes: clamp_integer(bytes),
        };
        Self::mul_base(&s)
    }

    /// Given `self` \\( = u\_0(P) \\), and a big-endian bit representation of an integer
    /// \\(n\\), return \\( u\_0(\[n\]P) \\). This is constant time in the length of `bits`.
    ///
    /// **NOTE:** You probably do not want to use this function. Almost every protocol built on
    /// Curve25519 uses _clamped multiplication_, explained
    /// [here](https://neilmadden.blog/2020/05/28/whats-the-curve25519-clamping-all-about/).
    /// When in doubt, use [`Self::mul_clamped`].
    pub fn mul_bits_be(&self, bits: impl Iterator<Item = bool>) -> MontgomeryPoint {
        // Algorithm 8 of Costello-Smith 2017
        let affine_u = FieldElement::from_bytes(&self.0);
        let mut x0 = ProjectivePoint::identity();
        let mut x1 = ProjectivePoint {
            U: affine_u,
            W: FieldElement::ONE,
        };

        // Go through the bits from most to least significant, using a sliding window of 2
        let mut prev_bit = false;
        for cur_bit in bits {
            let choice: u8 = (prev_bit ^ cur_bit) as u8;

            debug_assert!(choice == 0 || choice == 1);

            ProjectivePoint::conditional_swap(&mut x0, &mut x1, choice.into());
            differential_add_and_double(&mut x0, &mut x1, &affine_u);

            prev_bit = cur_bit;
        }
        // The final value of prev_bit above is scalar.bits()[0], i.e., the LSB of scalar
        ProjectivePoint::conditional_swap(&mut x0, &mut x1, Choice::from(prev_bit as u8));
        // Don't leave the bit in the stack
        #[cfg(feature = "zeroize")]
        prev_bit.zeroize();

        x0.as_affine()
    }

    /// View this `MontgomeryPoint` as an array of bytes.
    pub const fn as_bytes(&self) -> &[u8; 32] {
        &self.0
    }

    /// Convert this `MontgomeryPoint` to an array of bytes.
    pub const fn to_bytes(&self) -> [u8; 32] {
        self.0
    }

    /// Attempt to convert to an `EdwardsPoint`, using the supplied
    /// choice of sign for the `EdwardsPoint`.
    ///
    /// # Inputs
    ///
    /// * `sign`: a `u8` donating the desired sign of the resulting
    ///   `EdwardsPoint`.  `0` denotes positive and `1` negative.
    ///
    /// # Return
    ///
    /// * `Some(EdwardsPoint)` if `self` is the \\(u\\)-coordinate of a
    /// point on (the Montgomery form of) Curve25519;
    ///
    /// * `None` if `self` is the \\(u\\)-coordinate of a point on the
    /// twist of (the Montgomery form of) Curve25519;
    ///
    pub fn to_edwards(&self, sign: u8) -> Option<EdwardsPoint> {
        // To decompress the Montgomery u coordinate to an
        // `EdwardsPoint`, we apply the birational map to obtain the
        // Edwards y coordinate, then do Edwards decompression.
        //
        // The birational map is y = (u-1)/(u+1).
        //
        // The exceptional points are the zeros of the denominator,
        // i.e., u = -1.
        //
        // But when u = -1, v^2 = u*(u^2+486662*u+1) = 486660.
        //
        // Since this is nonsquare mod p, u = -1 corresponds to a point
        // on the twist, not the curve, so we can reject it early.

        let u = FieldElement::from_bytes(&self.0);

        if u == FieldElement::MINUS_ONE {
            return None;
        }

        let one = FieldElement::ONE;

        let y = &(&u - &one) * &(&u + &one).invert();

        let mut y_bytes = y.as_bytes();
        y_bytes[31] ^= sign << 7;

        CompressedEdwardsY(y_bytes).decompress()
    }
}

/// Perform the Elligator2 mapping to a Montgomery point.
///
/// See <https://tools.ietf.org/html/draft-irtf-cfrg-hash-to-curve-10#section-6.7.1>
//
// TODO Determine how much of the hash-to-group API should be exposed after the CFRG
//      draft gets into a more polished/accepted state.
#[allow(unused)]
pub(crate) fn elligator_encode(r_0: &FieldElement) -> MontgomeryPoint {
    let one = FieldElement::ONE;
    let d_1 = &one + &r_0.square2(); /* 2r^2 */

    let d = &MONTGOMERY_A_NEG * &(d_1.invert()); /* A/(1+2r^2) */

    let d_sq = &d.square();
    let au = &MONTGOMERY_A * &d;

    let inner = &(d_sq + &au) + &one;
    let eps = &d * &inner; /* eps = d^3 + Ad^2 + d */

    let (eps_is_sq, _eps) = FieldElement::sqrt_ratio_i(&eps, &one);

    let zero = FieldElement::ZERO;
    let Atemp = FieldElement::conditional_select(&MONTGOMERY_A, &zero, eps_is_sq); /* 0, or A if nonsquare*/
    let mut u = &d + &Atemp; /* d, or d+A if nonsquare */
    u.conditional_negate(!eps_is_sq); /* d, or -d-A if nonsquare */

    MontgomeryPoint(u.as_bytes())
}

/// A `ProjectivePoint` holds a point on the projective line
/// \\( \mathbb P(\mathbb F\_p) \\), which we identify with the Kummer
/// line of the Montgomery curve.
#[derive(Copy, Clone, Debug)]
struct ProjectivePoint {
    pub U: FieldElement,
    pub W: FieldElement,
}

impl Identity for ProjectivePoint {
    fn identity() -> ProjectivePoint {
        ProjectivePoint {
            U: FieldElement::ONE,
            W: FieldElement::ZERO,
        }
    }
}

impl Default for ProjectivePoint {
    fn default() -> ProjectivePoint {
        ProjectivePoint::identity()
    }
}

impl ConditionallySelectable for ProjectivePoint {
    fn conditional_select(
        a: &ProjectivePoint,
        b: &ProjectivePoint,
        choice: Choice,
    ) -> ProjectivePoint {
        ProjectivePoint {
            U: FieldElement::conditional_select(&a.U, &b.U, choice),
            W: FieldElement::conditional_select(&a.W, &b.W, choice),
        }
    }
}

impl ProjectivePoint {
    /// Dehomogenize this point to affine coordinates.
    ///
    /// # Return
    ///
    /// * \\( u = U / W \\) if \\( W \neq 0 \\);
    /// * \\( 0 \\) if \\( W \eq 0 \\);
    pub fn as_affine(&self) -> MontgomeryPoint {
        let u = &self.U * &self.W.invert();
        MontgomeryPoint(u.as_bytes())
    }
}

/// Perform the double-and-add step of the Montgomery ladder.
///
/// Given projective points
/// \\( (U\_P : W\_P) = u(P) \\),
/// \\( (U\_Q : W\_Q) = u(Q) \\),
/// and the affine difference
/// \\(      u\_{P-Q} = u(P-Q) \\), set
/// $$
///     (U\_P : W\_P) \gets u(\[2\]P)
/// $$
/// and
/// $$
///     (U\_Q : W\_Q) \gets u(P + Q).
/// $$
#[rustfmt::skip] // keep alignment of explanatory comments
fn differential_add_and_double(
    P: &mut ProjectivePoint,
    Q: &mut ProjectivePoint,
    affine_PmQ: &FieldElement,
) {
    let t0 = &P.U + &P.W;
    let t1 = &P.U - &P.W;
    let t2 = &Q.U + &Q.W;
    let t3 = &Q.U - &Q.W;

    let t4 = t0.square();   // (U_P + W_P)^2 = U_P^2 + 2 U_P W_P + W_P^2
    let t5 = t1.square();   // (U_P - W_P)^2 = U_P^2 - 2 U_P W_P + W_P^2

    let t6 = &t4 - &t5;     // 4 U_P W_P

    let t7 = &t0 * &t3;     // (U_P + W_P) (U_Q - W_Q) = U_P U_Q + W_P U_Q - U_P W_Q - W_P W_Q
    let t8 = &t1 * &t2;     // (U_P - W_P) (U_Q + W_Q) = U_P U_Q - W_P U_Q + U_P W_Q - W_P W_Q

    let t9  = &t7 + &t8;    // 2 (U_P U_Q - W_P W_Q)
    let t10 = &t7 - &t8;    // 2 (W_P U_Q - U_P W_Q)

    let t11 =  t9.square(); // 4 (U_P U_Q - W_P W_Q)^2
    let t12 = t10.square(); // 4 (W_P U_Q - U_P W_Q)^2

    let t13 = &APLUS2_OVER_FOUR * &t6; // (A + 2) U_P U_Q

    let t14 = &t4 * &t5;    // ((U_P + W_P)(U_P - W_P))^2 = (U_P^2 - W_P^2)^2
    let t15 = &t13 + &t5;   // (U_P - W_P)^2 + (A + 2) U_P W_P

    let t16 = &t6 * &t15;   // 4 (U_P W_P) ((U_P - W_P)^2 + (A + 2) U_P W_P)

    let t17 = affine_PmQ * &t12; // U_D * 4 (W_P U_Q - U_P W_Q)^2
    let t18 = t11;               // W_D * 4 (U_P U_Q - W_P W_Q)^2

    P.U = t14;  // U_{P'} = (U_P + W_P)^2 (U_P - W_P)^2
    P.W = t16;  // W_{P'} = (4 U_P W_P) ((U_P - W_P)^2 + ((A + 2)/4) 4 U_P W_P)
    Q.U = t18;  // U_{Q'} = W_D * 4 (U_P U_Q - W_P W_Q)^2
    Q.W = t17;  // W_{Q'} = U_D * 4 (W_P U_Q - U_P W_Q)^2
}

define_mul_assign_variants!(LHS = MontgomeryPoint, RHS = Scalar);

define_mul_variants!(
    LHS = MontgomeryPoint,
    RHS = Scalar,
    Output = MontgomeryPoint
);
define_mul_variants!(
    LHS = Scalar,
    RHS = MontgomeryPoint,
    Output = MontgomeryPoint
);

/// Multiply this `MontgomeryPoint` by a `Scalar`.
impl Mul<&Scalar> for &MontgomeryPoint {
    type Output = MontgomeryPoint;

<<<<<<< HEAD
    /// Given `self` \\( = u\_0(P) \\), and a `Scalar` \\(n\\), return \\( u\_0(\[n\]P) \\).
    fn mul(self, scalar: &'b Scalar) -> MontgomeryPoint {
        // Algorithm 8 of Costello-Smith 2017
        let affine_u = FieldElement::from_bytes(&self.0);
        let mut x0 = ProjectivePoint::identity();
        let mut x1 = ProjectivePoint {
            U: affine_u,
            W: FieldElement::ONE,
        };

        // NOTE: The below swap-double-add routine skips the first iteration, i.e., it assumes the
        // MSB of `scalar` is 0. This is allowed, since it follows from Scalar invariant #1.

        // Go through the bits from most to least significant, using a sliding window of 2
        let mut bits = scalar.bits_le().rev();
        let mut prev_bit = bits.next().expect("scalar should be at least 1-bit");
        for cur_bit in bits {
            let choice: u8 = (prev_bit ^ cur_bit) as u8;

            debug_assert!(choice == 0 || choice == 1);

            ProjectivePoint::conditional_swap(&mut x0, &mut x1, choice.into());
            differential_add_and_double(&mut x0, &mut x1, &affine_u);

            prev_bit = cur_bit;
        }
        // The final value of prev_bit above is scalar.bits()[0], i.e., the LSB of scalar
        ProjectivePoint::conditional_swap(&mut x0, &mut x1, Choice::from(prev_bit as u8));
        // Don't leave the bit in the stack
        #[cfg(feature = "zeroize")]
        prev_bit.zeroize();

        x0.as_affine()
=======
    /// Given `self` \\( = u\_0(P) \\), and a `Scalar` \\(n\\), return \\( u\_0(\[n\]P) \\)
    fn mul(self, scalar: &Scalar) -> MontgomeryPoint {
        // We multiply by the integer representation of the given Scalar. By scalar invariant #1,
        // the MSB is 0, so we can skip it.
        self.mul_bits_be(scalar.bits_le().rev().skip(1))
>>>>>>> 8e0cef5b
    }
}

impl MulAssign<&Scalar> for MontgomeryPoint {
    fn mul_assign(&mut self, scalar: &Scalar) {
        *self = (self as &MontgomeryPoint) * scalar;
    }
}

impl Mul<&MontgomeryPoint> for &Scalar {
    type Output = MontgomeryPoint;

    fn mul(self, point: &MontgomeryPoint) -> MontgomeryPoint {
        point * self
    }
}

// ------------------------------------------------------------------------
// Tests
// ------------------------------------------------------------------------

#[cfg(test)]
mod test {
    use super::*;
    use crate::constants;

    #[cfg(feature = "alloc")]
    use alloc::vec::Vec;

    use rand_core::{CryptoRng, RngCore};

    #[test]
    fn identity_in_different_coordinates() {
        let id_projective = ProjectivePoint::identity();
        let id_montgomery = id_projective.as_affine();

        assert!(id_montgomery == MontgomeryPoint::identity());
    }

    #[test]
    fn identity_in_different_models() {
        assert!(EdwardsPoint::identity().to_montgomery() == MontgomeryPoint::identity());
    }

    #[test]
    #[cfg(feature = "serde")]
    fn serde_bincode_basepoint_roundtrip() {
        use bincode;

        let encoded = bincode::serialize(&constants::X25519_BASEPOINT).unwrap();
        let decoded: MontgomeryPoint = bincode::deserialize(&encoded).unwrap();

        assert_eq!(encoded.len(), 32);
        assert_eq!(decoded, constants::X25519_BASEPOINT);

        let raw_bytes = constants::X25519_BASEPOINT.as_bytes();
        let bp: MontgomeryPoint = bincode::deserialize(raw_bytes).unwrap();
        assert_eq!(bp, constants::X25519_BASEPOINT);
    }

    /// Test Montgomery -> Edwards on the X/Ed25519 basepoint
    #[test]
    fn basepoint_montgomery_to_edwards() {
        // sign bit = 0 => basepoint
        assert_eq!(
            constants::ED25519_BASEPOINT_POINT,
            constants::X25519_BASEPOINT.to_edwards(0).unwrap()
        );
        // sign bit = 1 => minus basepoint
        assert_eq!(
            -constants::ED25519_BASEPOINT_POINT,
            constants::X25519_BASEPOINT.to_edwards(1).unwrap()
        );
    }

    /// Test Edwards -> Montgomery on the X/Ed25519 basepoint
    #[test]
    fn basepoint_edwards_to_montgomery() {
        assert_eq!(
            constants::ED25519_BASEPOINT_POINT.to_montgomery(),
            constants::X25519_BASEPOINT
        );
    }

    /// Check that Montgomery -> Edwards fails for points on the twist.
    #[test]
    fn montgomery_to_edwards_rejects_twist() {
        let one = FieldElement::ONE;

        // u = 2 corresponds to a point on the twist.
        let two = MontgomeryPoint((&one + &one).as_bytes());

        assert!(two.to_edwards(0).is_none());

        // u = -1 corresponds to a point on the twist, but should be
        // checked explicitly because it's an exceptional point for the
        // birational map.  For instance, libsignal will accept it.
        let minus_one = MontgomeryPoint((-&one).as_bytes());

        assert!(minus_one.to_edwards(0).is_none());
    }

    #[test]
    fn eq_defined_mod_p() {
        let mut u18_bytes = [0u8; 32];
        u18_bytes[0] = 18;
        let u18 = MontgomeryPoint(u18_bytes);
        let u18_unred = MontgomeryPoint([255; 32]);

        assert_eq!(u18, u18_unred);
    }

    /// Returns a random point on the prime-order subgroup
    fn rand_prime_order_point(mut rng: impl RngCore + CryptoRng) -> EdwardsPoint {
        let s: Scalar = Scalar::random(&mut rng);
        EdwardsPoint::mul_base(&s)
    }

    /// Given a bytestring that's little-endian at the byte level, return an iterator over all the
    /// bits, in little-endian order.
    fn bytestring_bits_le(x: &[u8]) -> impl DoubleEndedIterator<Item = bool> + Clone + '_ {
        let bitlen = x.len() * 8;
        (0..bitlen).map(|i| {
            // As i runs from 0..256, the bottom 3 bits index the bit, while the upper bits index
            // the byte. Since self.bytes is little-endian at the byte level, this iterator is
            // little-endian on the bit level
            ((x[i >> 3] >> (i & 7)) & 1u8) == 1
        })
    }

    #[test]
    fn montgomery_ladder_matches_edwards_scalarmult() {
        let mut csprng = rand_core::OsRng;

        for _ in 0..100 {
            let p_edwards = rand_prime_order_point(&mut csprng);
            let p_montgomery: MontgomeryPoint = p_edwards.to_montgomery();

            let s: Scalar = Scalar::random(&mut csprng);
            let expected = s * p_edwards;
            let result = s * p_montgomery;

            assert_eq!(result, expected.to_montgomery())
        }
    }

    // Tests that, on the prime-order subgroup, MontgomeryPoint::mul_bits_be is the same as
    // multiplying by the Scalar representation of the same bits
    #[test]
    fn montgomery_mul_bits_be() {
        let mut csprng = rand_core::OsRng;

        for _ in 0..100 {
            // Make a random prime-order point P
            let p_edwards = rand_prime_order_point(&mut csprng);
            let p_montgomery: MontgomeryPoint = p_edwards.to_montgomery();

            // Make a random integer b
            let mut bigint = [0u8; 64];
            csprng.fill_bytes(&mut bigint[..]);
            let bigint_bits_be = bytestring_bits_le(&bigint).rev();

            // Check that bP is the same whether calculated as scalar-times-edwards or
            // integer-times-montgomery.
            let expected = Scalar::from_bytes_mod_order_wide(&bigint) * p_edwards;
            let result = p_montgomery.mul_bits_be(bigint_bits_be);
            assert_eq!(result, expected.to_montgomery())
        }
    }

    // Tests that MontgomeryPoint::mul_bits_be is consistent on any point, even ones that might be
    // on the curve's twist. Specifically, this tests that b₁(b₂P) == b₂(b₁P) for random
    // integers b₁, b₂ and random (curve or twist) point P.
    #[test]
    fn montgomery_mul_bits_be_twist() {
        let mut csprng = rand_core::OsRng;

        for _ in 0..100 {
            // Make a random point P on the curve or its twist
            let p_montgomery = {
                let mut buf = [0u8; 32];
                csprng.fill_bytes(&mut buf);
                MontgomeryPoint(buf)
            };

            // Compute two big integers b₁ and b₂
            let mut bigint1 = [0u8; 64];
            let mut bigint2 = [0u8; 64];
            csprng.fill_bytes(&mut bigint1[..]);
            csprng.fill_bytes(&mut bigint2[..]);

            // Compute b₁P and b₂P
            let bigint1_bits_be = bytestring_bits_le(&bigint1).rev();
            let bigint2_bits_be = bytestring_bits_le(&bigint2).rev();
            let prod1 = p_montgomery.mul_bits_be(bigint1_bits_be.clone());
            let prod2 = p_montgomery.mul_bits_be(bigint2_bits_be.clone());

            // Check that b₁(b₂P) == b₂(b₁P)
            assert_eq!(
                prod1.mul_bits_be(bigint2_bits_be),
                prod2.mul_bits_be(bigint1_bits_be)
            );
        }
    }

    /// Check that mul_base_clamped and mul_clamped agree
    #[test]
    fn mul_base_clamped() {
        let mut csprng = rand_core::OsRng;

        // Test agreement on a large integer. Even after clamping, this is not reduced mod l.
        let a_bytes = [0xff; 32];
        assert_eq!(
            MontgomeryPoint::mul_base_clamped(a_bytes),
            constants::X25519_BASEPOINT.mul_clamped(a_bytes)
        );

        // Test agreement on random integers
        for _ in 0..100 {
            // This will be reduced mod l with probability l / 2^256 ≈ 6.25%
            let mut a_bytes = [0u8; 32];
            csprng.fill_bytes(&mut a_bytes);

            assert_eq!(
                MontgomeryPoint::mul_base_clamped(a_bytes),
                constants::X25519_BASEPOINT.mul_clamped(a_bytes)
            );
        }
    }

    #[cfg(feature = "alloc")]
    const ELLIGATOR_CORRECT_OUTPUT: [u8; 32] = [
        0x5f, 0x35, 0x20, 0x00, 0x1c, 0x6c, 0x99, 0x36, 0xa3, 0x12, 0x06, 0xaf, 0xe7, 0xc7, 0xac,
        0x22, 0x4e, 0x88, 0x61, 0x61, 0x9b, 0xf9, 0x88, 0x72, 0x44, 0x49, 0x15, 0x89, 0x9d, 0x95,
        0xf4, 0x6e,
    ];

    #[test]
    #[cfg(feature = "alloc")]
    fn montgomery_elligator_correct() {
        let bytes: Vec<u8> = (0u8..32u8).collect();
        let bits_in: [u8; 32] = (&bytes[..]).try_into().expect("Range invariant broken");

        let fe = FieldElement::from_bytes(&bits_in);
        let eg = elligator_encode(&fe);
        assert_eq!(eg.to_bytes(), ELLIGATOR_CORRECT_OUTPUT);
    }

    #[test]
    fn montgomery_elligator_zero_zero() {
        let zero = [0u8; 32];
        let fe = FieldElement::from_bytes(&zero);
        let eg = elligator_encode(&fe);
        assert_eq!(eg.to_bytes(), zero);
    }
}<|MERGE_RESOLUTION|>--- conflicted
+++ resolved
@@ -397,47 +397,11 @@
 impl Mul<&Scalar> for &MontgomeryPoint {
     type Output = MontgomeryPoint;
 
-<<<<<<< HEAD
-    /// Given `self` \\( = u\_0(P) \\), and a `Scalar` \\(n\\), return \\( u\_0(\[n\]P) \\).
-    fn mul(self, scalar: &'b Scalar) -> MontgomeryPoint {
-        // Algorithm 8 of Costello-Smith 2017
-        let affine_u = FieldElement::from_bytes(&self.0);
-        let mut x0 = ProjectivePoint::identity();
-        let mut x1 = ProjectivePoint {
-            U: affine_u,
-            W: FieldElement::ONE,
-        };
-
-        // NOTE: The below swap-double-add routine skips the first iteration, i.e., it assumes the
-        // MSB of `scalar` is 0. This is allowed, since it follows from Scalar invariant #1.
-
-        // Go through the bits from most to least significant, using a sliding window of 2
-        let mut bits = scalar.bits_le().rev();
-        let mut prev_bit = bits.next().expect("scalar should be at least 1-bit");
-        for cur_bit in bits {
-            let choice: u8 = (prev_bit ^ cur_bit) as u8;
-
-            debug_assert!(choice == 0 || choice == 1);
-
-            ProjectivePoint::conditional_swap(&mut x0, &mut x1, choice.into());
-            differential_add_and_double(&mut x0, &mut x1, &affine_u);
-
-            prev_bit = cur_bit;
-        }
-        // The final value of prev_bit above is scalar.bits()[0], i.e., the LSB of scalar
-        ProjectivePoint::conditional_swap(&mut x0, &mut x1, Choice::from(prev_bit as u8));
-        // Don't leave the bit in the stack
-        #[cfg(feature = "zeroize")]
-        prev_bit.zeroize();
-
-        x0.as_affine()
-=======
     /// Given `self` \\( = u\_0(P) \\), and a `Scalar` \\(n\\), return \\( u\_0(\[n\]P) \\)
     fn mul(self, scalar: &Scalar) -> MontgomeryPoint {
         // We multiply by the integer representation of the given Scalar. By scalar invariant #1,
         // the MSB is 0, so we can skip it.
         self.mul_bits_be(scalar.bits_le().rev().skip(1))
->>>>>>> 8e0cef5b
     }
 }
 
