# Changelog

Entries are listed in reverse chronological order per undeprecated
major series.

## 3.x series

<<<<<<< HEAD
### 3.1.0

* Add support for the Elligator2 encoding for Edwards points.
* Add two optional formally-verified field arithmetic backends which
  use the Fiat Crypto project's Rust code, which is generated from
  proofs of functional correctness checked by the Coq theorem proving
  system.
* Add support for additional sizes of precomputed tables for basepoint
  scalar multiplication.
* Fix an unused import.
* Add support for using the `zeroize` traits with all point types.
  Note that points are not automatically zeroized on Drop, but that
  consumers of `curve25519-dalek` should call these methods manually
  when needed.

### 3.0.2

* Fixes to make using alloc+no_std possible for stable Rust.
=======
### 3.0.3

* Fix documentation builds on nightly due to syntax changes to
  `#![fg_attr(feature = "nightly", doc = include_str!("../README.md"))]`.

### 3.0.2

* Multiple documenation typo fixes.
* Fixes to make using `alloc`+`no_std` possible for stable Rust.
>>>>>>> dc19aa2a

### 3.0.1

* Update the optional `packed-simd` dependency to rely on a newer,
  maintained version of the `packed-simd-2` crate.

### 3.0.0

* Update the `digest` dependency to `0.9`.  This requires a major version
  because the `digest` traits are part of the public API, but there are
  otherwise no changes to the API.

## 2.x series

<<<<<<< HEAD
### 2.1.2

* Fixes to make using alloc+no_std possible for stable Rust.
=======
### 2.1.3

* Fix documentation builds on nightly due to syntax changes to
  `#![fg_attr(feature = "nightly", doc = include_str!("../README.md"))]`.

### 2.1.2

* Multiple documenation typo fixes.
* Fix `alloc` feature working with stable rust.
>>>>>>> dc19aa2a

### 2.1.1

* Update the optional `packed-simd` dependency to rely on a newer,
  maintained version of the `packed-simd-2` crate.

### 2.1.0

* Make `Scalar::from_bits` a `const fn`, allowing its use in `const` contexts.

### 2.0.0

* Fix a data modeling error in the `serde` feature pointed out by Trevor Perrin
  which caused points and scalars to be serialized with length fields rather
  than as fixed-size 32-byte arrays.  This is a breaking change, but it fixes
  compatibility with `serde-json` and ensures that the `serde-bincode` encoding
  matches the conventional encoding for X/Ed25519.
* Update `rand_core` to `0.5`, allowing use with new `rand` versions.
* Switch from `clear_on_drop` to `zeroize` (by Tony Arcieri).
* Require `subtle = ^2.2.1` and remove the note advising nightly Rust, which is
  no longer required as of that version of `subtle`.  See the `subtle`
  changelog for more details.
* Update `README.md` for `2.x` series.
* Remove the `build.rs` hack which loaded the entire crate into its own
  `build.rs` to generate constants, and keep the constants in the source code.

The only significant change is the data model change to the `serde` feature;
besides the `rand_core` version bump, there are no other user-visible changes.

## 1.x series

### 1.2.6

* Fixes to make using alloc+no_std possible for stable Rust.

### 1.2.5

* Update the optional `packed-simd` dependency to rely on a newer,
  maintained version of the `packed-simd-2` crate.

### 1.2.4

* Specify a semver bound for `clear_on_drop` rather than an exact version,
  addressing an issue where changes to inline assembly in rustc prevented
  `clear_on_drop` from working without an update.

### 1.2.3

* Fix an issue identified by a Quarkslab audit (and Jack Grigg), where manually
  constructing unreduced `Scalar` values, as needed for X/Ed25519, and then
  performing scalar/scalar arithmetic could compute incorrect results.
* Switch to upstream Rust intrinsics for the IFMA backend now that they exist in
  Rust and don't need to be defined locally.
* Ensure that the NAF computation works correctly, even for parameters never
  used elsewhere in the codebase.
* Minor refactoring to EdwardsPoint decompression.
* Fix broken links in documentation.
* Fix compilation on nightly broken due to changes to the `#[doc(include)]` path
  root (not quite correctly done in 1.2.2).

### 1.2.2

* Fix a typo in an internal doc-comment.
* Add the "crypto" tag to crate metadata.
* Fix compilation on nightly broken due to changes to the `#[doc(include)]` path
  root.

### 1.2.1

* Fix a bug in bucket index calculations in the Pippenger multiscalar algorithm
  for very large input sizes.
* Add a more extensive randomized multiscalar multiplication consistency check
  to the test suite to prevent regressions.
* Ensure that that multiscalar and NAF computations work correctly on extremal
  `Scalar` values constructed via `from_bits`.

### 1.2.0

* New multiscalar multiplication algorithm with better performance for
  large problem sizes.  The backend algorithm is selected
  transparently using the size hints of the input iterators, so no
  changes are required for client crates to start using it.
* Equality of Edwards points is now checked in projective coordinates.
* Serde can now be used with `no_std`.

### 1.1.4

* Fix typos in documentation comments.
* Remove unnecessary `Default` bound on `Scalar::from_hash`.

### 1.1.3

* Reverts the change in 1.1.0 to allow owned and borrowed RNGs, which caused a breakage due to a subtle interaction with ownership rules.  (The `RngCore` change is retained).

### 1.1.2

* Disabled KaTeX on `docs.rs` pending proper [support upstream](https://github.com/rust-lang/docs.rs/issues/302).

## 1.1.1

* Fixed an issue related to `#[cfg(rustdoc)]` which prevented documenting multiple backends.

### 1.1.0

* Adds support for precomputation for multiscalar multiplication.
* Restructures the internal source tree into `serial` and `vector` backends (no change to external API).
* Adds a new IFMA backend which sets speed records.
* The `avx2_backend` feature is now an alias for the `simd_backend` feature, which autoselects an appropriate vector backend (currently AVX2 or IFMA).
* Replaces the `rand` dependency with `rand_core`.
* Generalizes trait bounds on `RistrettoPoint::random()` and `Scalar::random()` to allow owned and borrowed RNGs and to allow `RngCore` instead of `Rng`.

### 1.0.3

* Adds `ConstantTimeEq` implementation for compressed points.

### 1.0.2

* Fixes a typo in the naming of variables in Ristretto formulas (no change to functionality).

### 1.0.1

* Depends on the stable `2.0` version of `subtle` instead of `2.0.0-pre.0`.

### 1.0.0

Initial stable release.  Yanked due to a dependency mistake (see above).
<|MERGE_RESOLUTION|>--- conflicted
+++ resolved
@@ -5,7 +5,6 @@
 
 ## 3.x series
 
-<<<<<<< HEAD
 ### 3.1.0
 
 * Add support for the Elligator2 encoding for Edwards points.
@@ -21,10 +20,6 @@
   consumers of `curve25519-dalek` should call these methods manually
   when needed.
 
-### 3.0.2
-
-* Fixes to make using alloc+no_std possible for stable Rust.
-=======
 ### 3.0.3
 
 * Fix documentation builds on nightly due to syntax changes to
@@ -34,7 +29,6 @@
 
 * Multiple documenation typo fixes.
 * Fixes to make using `alloc`+`no_std` possible for stable Rust.
->>>>>>> dc19aa2a
 
 ### 3.0.1
 
@@ -49,11 +43,6 @@
 
 ## 2.x series
 
-<<<<<<< HEAD
-### 2.1.2
-
-* Fixes to make using alloc+no_std possible for stable Rust.
-=======
 ### 2.1.3
 
 * Fix documentation builds on nightly due to syntax changes to
@@ -63,7 +52,6 @@
 
 * Multiple documenation typo fixes.
 * Fix `alloc` feature working with stable rust.
->>>>>>> dc19aa2a
 
 ### 2.1.1
 
