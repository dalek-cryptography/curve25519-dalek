--- conflicted
+++ resolved
@@ -50,13 +50,8 @@
 ff = { version = "0.13", default-features = false, optional = true }
 group = { version = "0.13", default-features = false, optional = true }
 rand_core = { version = "0.6.4", default-features = false, optional = true }
-<<<<<<< HEAD
 digest = { version = "=0.11.0-pre.9", default-features = false, optional = true }
-subtle = { version = "2.6.0", default-features = false }
-=======
-digest = { version = "0.10", default-features = false, optional = true }
-subtle = { version = "2.6.0", default-features = false, features = ["const-generics"]}
->>>>>>> dd5bd108
+subtle = { version = "2.6.0", default-features = false, features = ["const-generics"] }
 serde = { version = "1.0", default-features = false, optional = true, features = ["derive"] }
 zeroize = { version = "1", default-features = false, optional = true }
 
