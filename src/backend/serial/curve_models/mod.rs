// -*- mode: rust; -*-
//
// This file is part of curve25519-dalek.
// Copyright (c) 2016-2018 Isis Lovecruft, Henry de Valence
// See LICENSE for licensing information.
//
// Authors:
// - Isis Agora Lovecruft <isis@patternsinthevoid.net>
// - Henry de Valence <hdevalence@hdevalence.ca>

//! Internal curve representations which are not part of the public API.
//!
//! # Curve representations
//!
//! Internally, we use several different models for the curve.  Here
//! is a sketch of the relationship between the models, following [a
//! post][smith-moderncrypto]
//! by Ben Smith on the `moderncrypto` mailing list.  This is also briefly
//! discussed in section 2.5 of [_Montgomery curves and their
//! arithmetic_][costello-smith-2017] by Costello and Smith.
//!
//! Begin with the affine equation for the curve,
//! $$
//!     -x\^2 + y\^2 = 1 + dx\^2y\^2.
//! $$
//! Next, pass to the projective closure \\(\mathbb P\^1 \times \mathbb
//! P\^1 \\) by setting \\(x=X/Z\\), \\(y=Y/T.\\)  Clearing denominators
//! gives the model
//! $$
//!     -X\^2T\^2 + Y\^2Z\^2 = Z\^2T\^2 + dX\^2Y\^2.
//! $$
//! In `curve25519-dalek`, this is represented as the `CompletedPoint`
//! struct.
//! To map from \\(\mathbb P\^1 \times \mathbb P\^1 \\), a product of
//! two lines, to \\(\mathbb P\^3\\), we use the [Segre
//! embedding](https://en.wikipedia.org/wiki/Segre_embedding)
//! $$
//!     \sigma : ((X:Z),(Y:T)) \mapsto (XY:XT:ZY:ZT).
//! $$
//! Using coordinates \\( (W_0:W_1:W_2:W_3) \\) for \\(\mathbb P\^3\\),
//! the image \\(\sigma (\mathbb P\^1 \times \mathbb P\^1) \\) is the
//! surface defined by \\( W_0 W_3 = W_1 W_2 \\), and under \\(
//! \sigma\\), the equation above becomes
//! $$
//!     -W\_1\^2 + W\_2\^2 = W\_3\^2 + dW\_0\^2,
//! $$
//! so that the curve is given by the pair of equations
//! $$
//! \begin{aligned}
//!     -W\_1\^2 + W\_2\^2 &= W\_3\^2 + dW\_0\^2, \\\\  W_0 W_3 &= W_1 W_2.
//! \end{aligned}
//! $$
//! Up to variable naming, this is exactly the "extended" curve model
//! introduced in [_Twisted Edwards Curves
//! Revisited_][hisil-wong-carter-dawson-2008] by Hisil, Wong, Carter,
//! and Dawson.  In `curve25519-dalek`, it is represented as the
//! `EdwardsPoint` struct.  We can map from \\(\mathbb P\^3 \\) to
//! \\(\mathbb P\^2 \\) by sending \\( (W\_0:W\_1:W\_2:W\_3) \\) to \\(
//! (W\_1:W\_2:W\_3) \\).  Notice that
//! $$
//!     \frac {W\_1} {W\_3} = \frac {XT} {ZT} = \frac X Z = x,
//! $$
//! and
//! $$
//!     \frac {W\_2} {W\_3} = \frac {YZ} {ZT} = \frac Y T = y,
//! $$
//! so this is the same as if we had started with the affine model
//! and passed to \\( \mathbb P\^2 \\) by setting \\( x = W\_1 / W\_3
//! \\), \\(y = W\_2 / W\_3 \\).
//! Up to variable naming, this is the projective representation
//! introduced in in [_Twisted Edwards
//! Curves_][bernstein-birkner-joye-lange-peters-2008] by Bernstein,
//! Birkner, Joye, Lange, and Peters.  In `curve25519-dalek`, it is
//! represented by the `ProjectivePoint` struct.
//!
//! # Passing between curve models
//!
//! Although the \\( \mathbb P\^3 \\) model provides faster addition
//! formulas, the \\( \mathbb P\^2 \\) model provides faster doubling
//! formulas.  Hisil, Wong, Carter, and Dawson therefore suggest mixing
//! coordinate systems for scalar multiplication, attributing the idea
//! to [a 1998 paper][cohen-miyaji-ono-1998] of Cohen, Miyagi, and Ono.
//!
//! Their suggestion is to vary the formulas used by context, using a
//! \\( \mathbb P\^2 \rightarrow \mathbb P\^2 \\) doubling formula when
//! a doubling is followed
//! by another doubling, a \\( \mathbb P\^2 \rightarrow \mathbb P\^3 \\)
//! doubling formula when a doubling is followed by an addition, and
//! computing point additions using a \\( \mathbb P\^3 \times \mathbb P\^3
//! \rightarrow \mathbb P\^2 \\) formula.
//!
//! The `ref10` reference implementation of [Ed25519][ed25519], by
//! Bernstein, Duif, Lange, Schwabe, and Yang, tweaks
//! this strategy, factoring the addition formulas through the
//! completion \\( \mathbb P\^1 \times \mathbb P\^1 \\), so that the
//! output of an addition or doubling always lies in \\( \mathbb P\^1 \times
//! \mathbb P\^1\\), and the choice of which formula to use is replaced
//! by a choice of whether to convert the result to \\( \mathbb P\^2 \\)
//! or \\(\mathbb P\^3 \\).  However, this tweak is not described in
//! their paper, only in their software.
//!
//! Our naming for the `CompletedPoint` (\\(\mathbb P\^1 \times \mathbb
//! P\^1 \\)), `ProjectivePoint` (\\(\mathbb P\^2 \\)), and
//! `EdwardsPoint` (\\(\mathbb P\^3 \\)) structs follows the naming in
//! Adam Langley's [Golang ed25519][agl-ed25519] implementation, which
//! `curve25519-dalek` was originally derived from.
//!
//! Finally, to accelerate readditions, we use two cached point formats
//! in "Niels coordinates", named for Niels Duif,
//! one for the affine model and one for the \\( \mathbb P\^3 \\) model:
//!
//! * `AffineNielsPoint`: \\( (y+x, y-x, 2dxy) \\)
//! * `ProjectiveNielsPoint`: \\( (Y+X, Y-X, Z, 2dXY) \\)
//!
//! [smith-moderncrypto]: https://moderncrypto.org/mail-archive/curves/2016/000807.html
//! [costello-smith-2017]: https://eprint.iacr.org/2017/212
//! [hisil-wong-carter-dawson-2008]: https://www.iacr.org/archive/asiacrypt2008/53500329/53500329.pdf
//! [bernstein-birkner-joye-lange-peters-2008]: https://eprint.iacr.org/2008/013
//! [cohen-miyaji-ono-1998]: https://link.springer.com/content/pdf/10.1007%2F3-540-49649-1_6.pdf
//! [ed25519]: https://eprint.iacr.org/2011/368
//! [agl-ed25519]: https://github.com/agl/ed25519

#![allow(non_snake_case)]

use core::fmt::Debug;
use core::ops::{Add, Neg, Sub};

use subtle::Choice;
use subtle::ConditionallySelectable;

<<<<<<< HEAD
use crate::constants;
=======
use zeroize::Zeroize;

use constants;
>>>>>>> ddbd56db

use crate::edwards::EdwardsPoint;
use crate::field::FieldElement;
use crate::traits::ValidityCheck;

// ------------------------------------------------------------------------
// Internal point representations
// ------------------------------------------------------------------------

/// A `ProjectivePoint` is a point \\((X:Y:Z)\\) on the \\(\mathbb
/// P\^2\\) model of the curve.
/// A point \\((x,y)\\) in the affine model corresponds to
/// \\((x:y:1)\\).
///
/// More details on the relationships between the different curve models
/// can be found in the module-level documentation.
#[derive(Copy, Clone)]
pub struct ProjectivePoint {
    pub X: FieldElement,
    pub Y: FieldElement,
    pub Z: FieldElement,
}

/// A `CompletedPoint` is a point \\(((X:Z), (Y:T))\\) on the \\(\mathbb
/// P\^1 \times \mathbb P\^1 \\) model of the curve.
/// A point (x,y) in the affine model corresponds to \\( ((x:1),(y:1))
/// \\).
///
/// More details on the relationships between the different curve models
/// can be found in the module-level documentation.
#[derive(Copy, Clone)]
#[allow(missing_docs)]
pub struct CompletedPoint {
    pub X: FieldElement,
    pub Y: FieldElement,
    pub Z: FieldElement,
    pub T: FieldElement,
}

/// A pre-computed point in the affine model for the curve, represented as
/// \\((y+x, y-x, 2dxy)\\) in "Niels coordinates".
///
/// More details on the relationships between the different curve models
/// can be found in the module-level documentation.
// Safe to derive Eq because affine coordinates.
#[derive(Copy, Clone, Eq, PartialEq)]
#[allow(missing_docs)]
pub struct AffineNielsPoint {
    pub y_plus_x:  FieldElement,
    pub y_minus_x: FieldElement,
    pub xy2d:      FieldElement,
}

impl Zeroize for AffineNielsPoint {
    fn zeroize(&mut self) {
        self.y_plus_x.zeroize();
        self.y_minus_x.zeroize();
        self.xy2d.zeroize();
    }
}

/// A pre-computed point on the \\( \mathbb P\^3 \\) model for the
/// curve, represented as \\((Y+X, Y-X, Z, 2dXY)\\) in "Niels coordinates".
///
/// More details on the relationships between the different curve models
/// can be found in the module-level documentation.
#[derive(Copy, Clone)]
pub struct ProjectiveNielsPoint {
    pub Y_plus_X:  FieldElement,
    pub Y_minus_X: FieldElement,
    pub Z:         FieldElement,
    pub T2d:       FieldElement,
}

impl Zeroize for ProjectiveNielsPoint {
    fn zeroize(&mut self) {
        self.Y_plus_X.zeroize();
        self.Y_minus_X.zeroize();
        self.Z.zeroize();
        self.T2d.zeroize();
    }
}

// ------------------------------------------------------------------------
// Constructors
// ------------------------------------------------------------------------

use crate::traits::Identity;

impl Identity for ProjectivePoint {
    fn identity() -> ProjectivePoint {
        ProjectivePoint {
            X: FieldElement::zero(),
            Y: FieldElement::one(),
            Z: FieldElement::one(),
        }
    }
}

impl Identity for ProjectiveNielsPoint {
    fn identity() -> ProjectiveNielsPoint {
        ProjectiveNielsPoint{
            Y_plus_X:  FieldElement::one(),
            Y_minus_X: FieldElement::one(),
            Z:         FieldElement::one(),
            T2d:       FieldElement::zero(),
        }
    }
}

impl Default for ProjectiveNielsPoint {
    fn default() -> ProjectiveNielsPoint {
        ProjectiveNielsPoint::identity()
    }
}

impl Identity for AffineNielsPoint {
    fn identity() -> AffineNielsPoint {
        AffineNielsPoint{
            y_plus_x:  FieldElement::one(),
            y_minus_x: FieldElement::one(),
            xy2d:      FieldElement::zero(),
        }
    }
}

impl Default for AffineNielsPoint {
    fn default() -> AffineNielsPoint {
        AffineNielsPoint::identity()
    }
}

// ------------------------------------------------------------------------
// Validity checks (for debugging, not CT)
// ------------------------------------------------------------------------

impl ValidityCheck for ProjectivePoint {
    fn is_valid(&self) -> bool {
        // Curve equation is    -x^2 + y^2 = 1 + d*x^2*y^2,
        // homogenized as (-X^2 + Y^2)*Z^2 = Z^4 + d*X^2*Y^2
        let XX = self.X.square();
        let YY = self.Y.square();
        let ZZ = self.Z.square();
        let ZZZZ = ZZ.square();
        let lhs = &(&YY - &XX) * &ZZ;
        let rhs = &ZZZZ + &(&constants::EDWARDS_D * &(&XX * &YY));

        lhs == rhs
    }
}

// ------------------------------------------------------------------------
// Constant-time assignment
// ------------------------------------------------------------------------

impl ConditionallySelectable for ProjectiveNielsPoint {
    fn conditional_select(a: &Self, b: &Self, choice: Choice) -> Self {
        ProjectiveNielsPoint {
            Y_plus_X: FieldElement::conditional_select(&a.Y_plus_X, &b.Y_plus_X, choice),
            Y_minus_X: FieldElement::conditional_select(&a.Y_minus_X, &b.Y_minus_X, choice),
            Z: FieldElement::conditional_select(&a.Z, &b.Z, choice),
            T2d: FieldElement::conditional_select(&a.T2d, &b.T2d, choice),
        }
    }

    fn conditional_assign(&mut self, other: &Self, choice: Choice) {
        self.Y_plus_X.conditional_assign(&other.Y_plus_X, choice);
        self.Y_minus_X.conditional_assign(&other.Y_minus_X, choice);
        self.Z.conditional_assign(&other.Z, choice);
        self.T2d.conditional_assign(&other.T2d, choice);
    }
}

impl ConditionallySelectable for AffineNielsPoint {
    fn conditional_select(a: &Self, b: &Self, choice: Choice) -> Self {
        AffineNielsPoint {
            y_plus_x: FieldElement::conditional_select(&a.y_plus_x, &b.y_plus_x, choice),
            y_minus_x: FieldElement::conditional_select(&a.y_minus_x, &b.y_minus_x, choice),
            xy2d: FieldElement::conditional_select(&a.xy2d, &b.xy2d, choice),
        }
    }

    fn conditional_assign(&mut self, other: &Self, choice: Choice) {
        self.y_plus_x.conditional_assign(&other.y_plus_x, choice);
        self.y_minus_x.conditional_assign(&other.y_minus_x, choice);
        self.xy2d.conditional_assign(&other.xy2d, choice);
    }
}

// ------------------------------------------------------------------------
// Point conversions
// ------------------------------------------------------------------------

impl ProjectivePoint {
    /// Convert this point from the \\( \mathbb P\^2 \\) model to the
    /// \\( \mathbb P\^3 \\) model.
    ///
    /// This costs \\(3 \mathrm M + 1 \mathrm S\\).
    pub fn to_extended(&self) -> EdwardsPoint {
        EdwardsPoint {
            X: &self.X * &self.Z,
            Y: &self.Y * &self.Z,
            Z: self.Z.square(),
            T: &self.X * &self.Y,
        }
    }
}

impl CompletedPoint {
    /// Convert this point from the \\( \mathbb P\^1 \times \mathbb P\^1
    /// \\) model to the \\( \mathbb P\^2 \\) model.
    ///
    /// This costs \\(3 \mathrm M \\).
    pub fn to_projective(&self) -> ProjectivePoint {
        ProjectivePoint {
            X: &self.X * &self.T,
            Y: &self.Y * &self.Z,
            Z: &self.Z * &self.T,
        }
    }

    /// Convert this point from the \\( \mathbb P\^1 \times \mathbb P\^1
    /// \\) model to the \\( \mathbb P\^3 \\) model.
    ///
    /// This costs \\(4 \mathrm M \\).
    pub fn to_extended(&self) -> EdwardsPoint {
        EdwardsPoint {
            X: &self.X * &self.T,
            Y: &self.Y * &self.Z,
            Z: &self.Z * &self.T,
            T: &self.X * &self.Y,
        }
    }
}

// ------------------------------------------------------------------------
// Doubling
// ------------------------------------------------------------------------

impl ProjectivePoint {
    /// Double this point: return self + self
    pub fn double(&self) -> CompletedPoint { // Double()
        let XX          = self.X.square();
        let YY          = self.Y.square();
        let ZZ2         = self.Z.square2();
        let X_plus_Y    = &self.X + &self.Y;
        let X_plus_Y_sq = X_plus_Y.square();
        let YY_plus_XX  = &YY + &XX;
        let YY_minus_XX = &YY - &XX;

        CompletedPoint{
            X: &X_plus_Y_sq - &YY_plus_XX,
            Y: YY_plus_XX,
            Z: YY_minus_XX,
            T: &ZZ2 - &YY_minus_XX
        }
    }
}

// ------------------------------------------------------------------------
// Addition and Subtraction
// ------------------------------------------------------------------------

// XXX(hdevalence) These were doc(hidden) so they don't appear in the
// public API docs.
// However, that prevents them being used with --document-private-items,
// so comment out the doc(hidden) for now until this is resolved
//
// upstream rust issue: https://github.com/rust-lang/rust/issues/46380
//#[doc(hidden)]
impl<'a, 'b> Add<&'b ProjectiveNielsPoint> for &'a EdwardsPoint {
    type Output = CompletedPoint;

    fn add(self, other: &'b ProjectiveNielsPoint) -> CompletedPoint {
        let Y_plus_X  = &self.Y + &self.X;
        let Y_minus_X = &self.Y - &self.X;
        let PP = &Y_plus_X  * &other.Y_plus_X;
        let MM = &Y_minus_X * &other.Y_minus_X;
        let TT2d = &self.T * &other.T2d;
        let ZZ   = &self.Z * &other.Z;
        let ZZ2  = &ZZ + &ZZ;

        CompletedPoint{
            X: &PP - &MM,
            Y: &PP + &MM,
            Z: &ZZ2 + &TT2d,
            T: &ZZ2 - &TT2d
        }
    }
}

//#[doc(hidden)]
impl<'a, 'b> Sub<&'b ProjectiveNielsPoint> for &'a EdwardsPoint {
    type Output = CompletedPoint;

    fn sub(self, other: &'b ProjectiveNielsPoint) -> CompletedPoint {
        let Y_plus_X  = &self.Y + &self.X;
        let Y_minus_X = &self.Y - &self.X;
        let PM = &Y_plus_X * &other.Y_minus_X;
        let MP = &Y_minus_X  * &other.Y_plus_X;
        let TT2d = &self.T * &other.T2d;
        let ZZ   = &self.Z * &other.Z;
        let ZZ2  = &ZZ + &ZZ;

        CompletedPoint{
            X: &PM - &MP,
            Y: &PM + &MP,
            Z: &ZZ2 - &TT2d,
            T: &ZZ2 + &TT2d
        }
    }
}

//#[doc(hidden)]
impl<'a, 'b> Add<&'b AffineNielsPoint> for &'a EdwardsPoint {
    type Output = CompletedPoint;

    fn add(self, other: &'b AffineNielsPoint) -> CompletedPoint {
        let Y_plus_X  = &self.Y + &self.X;
        let Y_minus_X = &self.Y - &self.X;
        let PP        = &Y_plus_X  * &other.y_plus_x;
        let MM        = &Y_minus_X * &other.y_minus_x;
        let Txy2d     = &self.T * &other.xy2d;
        let Z2        = &self.Z + &self.Z;

        CompletedPoint{
            X: &PP - &MM,
            Y: &PP + &MM,
            Z: &Z2 + &Txy2d,
            T: &Z2 - &Txy2d
        }
    }
}

//#[doc(hidden)]
impl<'a, 'b> Sub<&'b AffineNielsPoint> for &'a EdwardsPoint {
    type Output = CompletedPoint;

    fn sub(self, other: &'b AffineNielsPoint) -> CompletedPoint {
        let Y_plus_X  = &self.Y + &self.X;
        let Y_minus_X = &self.Y - &self.X;
        let PM        = &Y_plus_X  * &other.y_minus_x;
        let MP        = &Y_minus_X * &other.y_plus_x;
        let Txy2d     = &self.T * &other.xy2d;
        let Z2        = &self.Z + &self.Z;

        CompletedPoint{
            X: &PM - &MP,
            Y: &PM + &MP,
            Z: &Z2 - &Txy2d,
            T: &Z2 + &Txy2d
        }
    }
}

// ------------------------------------------------------------------------
// Negation
// ------------------------------------------------------------------------

impl<'a> Neg for &'a ProjectiveNielsPoint {
    type Output = ProjectiveNielsPoint;

    fn neg(self) -> ProjectiveNielsPoint {
        ProjectiveNielsPoint{
            Y_plus_X:   self.Y_minus_X,
            Y_minus_X:  self.Y_plus_X,
            Z:          self.Z,
            T2d:        -(&self.T2d),
        }
    }
}

impl<'a> Neg for &'a AffineNielsPoint {
    type Output = AffineNielsPoint;

    fn neg(self) -> AffineNielsPoint {
        AffineNielsPoint{
            y_plus_x:   self.y_minus_x,
            y_minus_x:  self.y_plus_x,
            xy2d:       -(&self.xy2d)
        }
    }
}

// ------------------------------------------------------------------------
// Debug traits
// ------------------------------------------------------------------------

impl Debug for ProjectivePoint {
    fn fmt(&self, f: &mut ::core::fmt::Formatter) -> ::core::fmt::Result {
        write!(f, "ProjectivePoint{{\n\tX: {:?},\n\tY: {:?},\n\tZ: {:?}\n}}",
               &self.X, &self.Y, &self.Z)
    }
}

impl Debug for CompletedPoint {
    fn fmt(&self, f: &mut ::core::fmt::Formatter) -> ::core::fmt::Result {
        write!(f, "CompletedPoint{{\n\tX: {:?},\n\tY: {:?},\n\tZ: {:?},\n\tT: {:?}\n}}",
               &self.X, &self.Y, &self.Z, &self.T)
    }
}

impl Debug for AffineNielsPoint {
    fn fmt(&self, f: &mut ::core::fmt::Formatter) -> ::core::fmt::Result {
        write!(f, "AffineNielsPoint{{\n\ty_plus_x: {:?},\n\ty_minus_x: {:?},\n\txy2d: {:?}\n}}",
               &self.y_plus_x, &self.y_minus_x, &self.xy2d)
    }
}

impl Debug for ProjectiveNielsPoint {
    fn fmt(&self, f: &mut ::core::fmt::Formatter) -> ::core::fmt::Result {
        write!(f, "ProjectiveNielsPoint{{\n\tY_plus_X: {:?},\n\tY_minus_X: {:?},\n\tZ: {:?},\n\tT2d: {:?}\n}}",
               &self.Y_plus_X, &self.Y_minus_X, &self.Z, &self.T2d)
    }
}

<|MERGE_RESOLUTION|>--- conflicted
+++ resolved
@@ -128,14 +128,8 @@
 use subtle::Choice;
 use subtle::ConditionallySelectable;
 
-<<<<<<< HEAD
 use crate::constants;
-=======
 use zeroize::Zeroize;
-
-use constants;
->>>>>>> ddbd56db
-
 use crate::edwards::EdwardsPoint;
 use crate::field::FieldElement;
 use crate::traits::ValidityCheck;
@@ -549,5 +543,4 @@
         write!(f, "ProjectiveNielsPoint{{\n\tY_plus_X: {:?},\n\tY_minus_X: {:?},\n\tZ: {:?},\n\tT2d: {:?}\n}}",
                &self.Y_plus_X, &self.Y_minus_X, &self.Z, &self.T2d)
     }
-}
-
+}