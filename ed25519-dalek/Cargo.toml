--- conflicted
+++ resolved
@@ -34,7 +34,7 @@
 
 # optional features
 keccak = { version = "0.1", default-features = false, optional = true }
-rand_core = { version = "0.6.4", default-features = false, optional = true }
+rand_core = { version = "0.9", default-features = false, optional = true }
 serde = { version = "1.0", default-features = false, optional = true }
 zeroize = { version = "1.5", default-features = false, optional = true }
 
@@ -48,9 +48,9 @@
 serde_json = "1.0"
 criterion = { version = "0.5", features = ["html_reports"] }
 hex-literal = "0.4"
-rand = "0.8"
-rand_core = { version = "0.6.4", default-features = false }
-rand_chacha = "0.3.1"
+rand = "0.9"
+rand_core = { version = "0.9", default-features = false }
+rand_chacha = "0.9"
 serde = { version = "1.0", features = ["derive"] }
 strobe-rs = "0.5"
 toml = { version = "0.7" }
@@ -65,12 +65,7 @@
 alloc = ["curve25519-dalek/alloc", "ed25519/alloc", "serde?/alloc", "signature/alloc", "zeroize/alloc"]
 std = ["alloc", "ed25519/std", "serde?/std"]
 
-<<<<<<< HEAD
-batch = ["alloc", "merlin", "rand_core"]
-=======
-asm = ["sha2/asm"]
 batch = ["alloc", "dep:keccak", "rand_core"]
->>>>>>> 44bb8cb7
 fast = ["curve25519-dalek/precomputed-tables"]
 digest = ["signature/digest"]
 # Exposes the hazmat module
