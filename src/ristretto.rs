--- conflicted
+++ resolved
@@ -1077,17 +1077,10 @@
     #[cfg(feature = "rand")]
     use rand_core::OsRng;
 
-<<<<<<< HEAD
     use crate::scalar::Scalar;
     use crate::constants;
     use crate::edwards::CompressedEdwardsY;
     use crate::traits::Identity;
-=======
-    use scalar::Scalar;
-    use constants;
-    use edwards::CompressedEdwardsY;
-    use traits::{Identity};
->>>>>>> 16bee35c
     use super::*;
 
     #[test]
