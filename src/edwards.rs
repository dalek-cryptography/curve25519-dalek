// -*- mode: rust; -*-
//
// This file is part of curve25519-dalek.
// Copyright (c) 2016-2018 Isis Lovecruft, Henry de Valence
// See LICENSE for licensing information.
//
// Authors:
// - Isis Agora Lovecruft <isis@patternsinthevoid.net>
// - Henry de Valence <hdevalence@hdevalence.ca>

//! Group operations for Curve25519, in Edwards form.
//!
//! ## Encoding and Decoding
//!
//! Encoding is done by converting to and from a `CompressedEdwardsY`
//! struct, which is a typed wrapper around `[u8; 32]`.
//!
//! ## Equality Testing
//!
//! The `EdwardsPoint` struct implements the `subtle::ConstantTimeEq`
//! trait for constant-time equality checking, and the Rust `Eq` trait
//! for variable-time equality checking.
//!
//! ## Cofactor-related functions
//!
//! The order of the group of points on the curve \\(\mathcal E\\)
//! is \\(|\mathcal E| = 8\ell \\), so its structure is \\( \mathcal
//! E = \mathcal E[8] \times \mathcal E[\ell]\\).  The torsion
//! subgroup \\( \mathcal E[8] \\) consists of eight points of small
//! order.  Technically, all of \\(\mathcal E\\) is torsion, but we
//! use the word only to refer to the small \\(\mathcal E[8]\\) part, not
//! the large prime-order \\(\mathcal E[\ell]\\) part.
//!
//! To test if a point is in \\( \mathcal E[8] \\), use
//! `EdwardsPoint::is_small_order()`.
//!
//! To test if a point is in \\( \mathcal E[\ell] \\), use
//! `EdwardsPoint::is_torsion_free()`.
//!
//! To multiply by the cofactor, use `EdwardsPoint::mul_by_cofactor()`.
//!
//! To avoid dealing with cofactors entirely, consider using Ristretto.
//!
//! ## Scalars
//!
//! Scalars are represented by the `Scalar` struct.  To construct a scalar with a specific bit
//! pattern, see `Scalar::from_bits()`.
//!
//! ## Scalar Multiplication
//!
//! Scalar multiplication on Edwards points is provided by:
//!
//! * the `*` operator between a `Scalar` and a `EdwardsPoint`, which
//! performs constant-time variable-base scalar multiplication;
//!
//! * the `*` operator between a `Scalar` and a
//! `EdwardsBasepointTable`, which performs constant-time fixed-base
//! scalar multiplication;
//!
//! * the `edwards::multiscalar_mul` function, which performs
//! constant-time variable-base multiscalar multiplication;
//!
//! * the `edwards::vartime::multiscalar_mul` function, which
//! performs variable-time variable-base multiscalar multiplication.
//!
//! ## Implementation
//!
//! The Edwards arithmetic is implemented using the “extended twisted
//! coordinates” of Hisil, Wong, Carter, and Dawson, and the
//! corresponding complete formulas.  For more details,
//! see the [`curve_models` submodule][curve_models] 
//! of the internal documentation.
//!
//! ## Validity Checking
//!
//! There is no function for checking whether a point is valid.
//! Instead, the `EdwardsPoint` struct is guaranteed to hold a valid
//! point on the curve.
//!
//! We use the Rust type system to make invalid points
//! unrepresentable: `EdwardsPoint` objects can only be created via
//! successful decompression of a compressed point, or else by
//! operations on other (valid) `EdwardsPoint`s.
//!
//! [curve_models]: https://doc-internal.dalek.rs/curve25519_dalek/curve_models/index.html

// We allow non snake_case names because coordinates in projective space are
// traditionally denoted by the capitalisation of their respective
// counterparts in affine space.  Yeah, you heard me, rustc, I'm gonna have my
// affine and projective cakes and eat both of them too.
#![allow(non_snake_case)]

#[cfg(feature = "alloc")]
use alloc::Vec;

use core::fmt::Debug;
use core::iter::Iterator;
use core::ops::{Add, Sub, Neg};
use core::ops::{AddAssign, SubAssign};
use core::ops::{Mul, MulAssign};
use core::iter::Sum;
use core::borrow::Borrow;

use subtle::ConditionallyAssignable;
use subtle::ConditionallyNegatable;
use subtle::Choice;
use subtle::ConstantTimeEq;

use constants;

use field::FieldElement;
use scalar::Scalar;

use montgomery::MontgomeryPoint;

use curve_models::ProjectivePoint;
use curve_models::CompletedPoint;
use curve_models::AffineNielsPoint;
use curve_models::ProjectiveNielsPoint;

use scalar_mul::window::LookupTable;

use traits::{Identity, IsIdentity};
use traits::ValidityCheck;
use traits::MultiscalarMul;
use traits::VartimeMultiscalarMul;

// ------------------------------------------------------------------------
// Compressed points
// ------------------------------------------------------------------------

/// In "Edwards y" / "Ed25519" format, the curve point \\((x,y)\\) is
/// determined by the \\(y\\)-coordinate and the sign of \\(x\\).
///
/// The first 255 bits of a `CompressedEdwardsY` represent the
/// \\(y\\)-coordinate.  The high bit of the 32nd byte gives the sign of \\(x\\).
#[derive(Copy, Clone, Eq, PartialEq)]
pub struct CompressedEdwardsY(pub [u8; 32]);

impl Debug for CompressedEdwardsY {
    fn fmt(&self, f: &mut ::core::fmt::Formatter) -> ::core::fmt::Result {
        write!(f, "CompressedEdwardsY: {:?}", self.as_bytes())
    }
}

impl CompressedEdwardsY {
    /// View this `CompressedEdwardsY` as an array of bytes.
    pub fn as_bytes(&self) -> &[u8; 32] {
        &self.0
    }

    /// Copy this `CompressedEdwardsY` to an array of bytes.
    pub fn to_bytes(&self) -> [u8; 32] {
        self.0
    }

    /// Attempt to decompress to an `EdwardsPoint`.
    ///
    /// Returns `None` if the input is not the \\(y\\)-coordinate of a
    /// curve point.
    pub fn decompress(&self) -> Option<EdwardsPoint> {
        let Y = FieldElement::from_bytes(self.as_bytes());
        let Z = FieldElement::one();
        let YY = Y.square();
        let u = &YY - &Z;                            // u =  y²-1
        let v = &(&YY * &constants::EDWARDS_D) + &Z; // v = dy²+1
        let (is_nonzero_square, mut X) = FieldElement::sqrt_ratio(&u, &v);

        if is_nonzero_square.unwrap_u8() != 1u8 { return None; }

        // Flip the sign of X if it's not correct
        let compressed_sign_bit = Choice::from(self.as_bytes()[31] >> 7);
        let    current_sign_bit = X.is_negative();

        X.conditional_negate(current_sign_bit ^ compressed_sign_bit);

        Some(EdwardsPoint{ X: X, Y: Y, Z: Z, T: &X * &Y })
    }
}

// ------------------------------------------------------------------------
// Serde support
// ------------------------------------------------------------------------
// Serializes to and from `EdwardsPoint` directly, doing compression
// and decompression internally.  This means that users can create
// structs containing `EdwardsPoint`s and use Serde's derived
// serializers to serialize those structures.

#[cfg(feature = "serde")]
use serde::{self, Serialize, Deserialize, Serializer, Deserializer};
#[cfg(feature = "serde")]
use serde::de::Visitor;

#[cfg(feature = "serde")]
impl Serialize for EdwardsPoint {
    fn serialize<S>(&self, serializer: S) -> Result<S::Ok, S::Error>
        where S: Serializer
    {
        serializer.serialize_bytes(self.compress().as_bytes())
    }
}

#[cfg(feature = "serde")]
impl<'de> Deserialize<'de> for EdwardsPoint {
    fn deserialize<D>(deserializer: D) -> Result<Self, D::Error>
        where D: Deserializer<'de>
    {
        struct EdwardsPointVisitor;

        impl<'de> Visitor<'de> for EdwardsPointVisitor {
            type Value = EdwardsPoint;

            fn expecting(&self, formatter: &mut ::core::fmt::Formatter) -> ::core::fmt::Result {
                formatter.write_str("a valid point in Edwards y + sign format")
            }

            fn visit_bytes<E>(self, v: &[u8]) -> Result<EdwardsPoint, E>
                where E: serde::de::Error
            {
                if v.len() == 32 {
                    let mut arr32 = [0u8; 32];
                    arr32[0..32].copy_from_slice(v);
                    CompressedEdwardsY(arr32)
                        .decompress()
                        .ok_or(serde::de::Error::custom("decompression failed"))
                } else {
                    Err(serde::de::Error::invalid_length(v.len(), &self))
                }
            }
        }

        deserializer.deserialize_bytes(EdwardsPointVisitor)
    }
}

// ------------------------------------------------------------------------
// Internal point representations
// ------------------------------------------------------------------------

/// An `EdwardsPoint` represents a point on the Edwards form of Curve25519.
#[derive(Copy, Clone)]
#[allow(missing_docs)]
pub struct EdwardsPoint {
    pub(crate) X: FieldElement,
    pub(crate) Y: FieldElement,
    pub(crate) Z: FieldElement,
    pub(crate) T: FieldElement,
}

// ------------------------------------------------------------------------
// Constructors
// ------------------------------------------------------------------------

impl Identity for CompressedEdwardsY {
    fn identity() -> CompressedEdwardsY {
        CompressedEdwardsY([1, 0, 0, 0, 0, 0, 0, 0,
                            0, 0, 0, 0, 0, 0, 0, 0,
                            0, 0, 0, 0, 0, 0, 0, 0,
                            0, 0, 0, 0, 0, 0, 0, 0])
    }
}

impl Identity for EdwardsPoint {
    fn identity() -> EdwardsPoint {
        EdwardsPoint{ X: FieldElement::zero(),
                       Y: FieldElement::one(),
                       Z: FieldElement::one(),
                       T: FieldElement::zero() }
    }
}

// ------------------------------------------------------------------------
// Validity checks (for debugging, not CT)
// ------------------------------------------------------------------------

impl ValidityCheck for EdwardsPoint {
    // XXX this should also check that T is correct
    fn is_valid(&self) -> bool {
        self.to_projective().is_valid()
    }
}

// ------------------------------------------------------------------------
// Constant-time assignment
// ------------------------------------------------------------------------

impl ConditionallyAssignable for EdwardsPoint {
    fn conditional_assign(&mut self, other: &EdwardsPoint, choice: Choice) {
        self.X.conditional_assign(&other.X, choice);
        self.Y.conditional_assign(&other.Y, choice);
        self.Z.conditional_assign(&other.Z, choice);
        self.T.conditional_assign(&other.T, choice);
    }
}

// ------------------------------------------------------------------------
// Equality
// ------------------------------------------------------------------------

impl ConstantTimeEq for EdwardsPoint {
    fn ct_eq(&self, other: &EdwardsPoint) -> Choice {
        self.compress().as_bytes().ct_eq(other.compress().as_bytes())
    }
}

impl PartialEq for EdwardsPoint {
    fn eq(&self, other: &EdwardsPoint) -> bool {
        self.ct_eq(other).unwrap_u8() == 1u8
    }
}

impl Eq for EdwardsPoint {}

// ------------------------------------------------------------------------
// Point conversions
// ------------------------------------------------------------------------

impl EdwardsPoint {
    /// Convert to a ProjectiveNielsPoint
    pub(crate) fn to_projective_niels(&self) -> ProjectiveNielsPoint {
        ProjectiveNielsPoint{
            Y_plus_X:  &self.Y + &self.X,
            Y_minus_X: &self.Y - &self.X,
            Z:          self.Z,
            T2d:       &self.T * &constants::EDWARDS_D2,
        }
    }

    /// Convert the representation of this point from extended
    /// coordinates to projective coordinates.
    ///
    /// Free.
    pub(crate) fn to_projective(&self) -> ProjectivePoint {
        ProjectivePoint{
            X: self.X,
            Y: self.Y,
            Z: self.Z,
        }
    }

    /// Dehomogenize to a AffineNielsPoint.
    /// Mainly for testing.
    pub(crate) fn to_affine_niels(&self) -> AffineNielsPoint {
        let recip = self.Z.invert();
        let x = &self.X * &recip;
        let y = &self.Y * &recip;
        let xy2d = &(&x * &y) * &constants::EDWARDS_D2;
        AffineNielsPoint{
            y_plus_x:  &y + &x,
            y_minus_x: &y - &x,
            xy2d:      xy2d
        }
    }

    /// Convert this `EdwardsPoint` on the Edwards model to the
    /// corresponding `MontgomeryPoint` on the Montgomery model.
    ///
    /// Note that this is a one-way conversion, since the Montgomery
    /// model does not retain sign information.
    pub fn to_montgomery(&self) -> MontgomeryPoint {
        // We have u = (1+y)/(1-y) = (Z+Y)/(Z-Y).
        //
        // The denominator is zero only when y=1, the identity point of
        // the Edwards curve.  Since 0.invert() = 0, in this case we
        // compute u = 0, the identity point of the Montgomery line.
        let U = &self.Z + &self.Y;
        let W = &self.Z - &self.Y;
        let u = &U * &W.invert();
        MontgomeryPoint(u.to_bytes())
    }

    /// Compress this point to `CompressedEdwardsY` format.
    pub fn compress(&self) -> CompressedEdwardsY {
        let recip = self.Z.invert();
        let x = &self.X * &recip;
        let y = &self.Y * &recip;
        let mut s: [u8; 32];

        s = y.to_bytes();
        s[31] ^= x.is_negative().unwrap_u8() << 7;
        CompressedEdwardsY(s)
    }
}

// ------------------------------------------------------------------------
// Doubling
// ------------------------------------------------------------------------

impl EdwardsPoint {
    /// Add this point to itself.
    pub(crate) fn double(&self) -> EdwardsPoint {
        self.to_projective().double().to_extended()
    }
}

// ------------------------------------------------------------------------
// Addition and Subtraction
// ------------------------------------------------------------------------

impl<'a, 'b> Add<&'b EdwardsPoint> for &'a EdwardsPoint {
    type Output = EdwardsPoint;
    fn add(self, other: &'b EdwardsPoint) -> EdwardsPoint {
        (self + &other.to_projective_niels()).to_extended()
    }
}

define_add_variants!(LHS = EdwardsPoint, RHS = EdwardsPoint, Output = EdwardsPoint);

impl<'b> AddAssign<&'b EdwardsPoint> for EdwardsPoint {
    fn add_assign(&mut self, _rhs: &'b EdwardsPoint) {
        *self = (self as &EdwardsPoint) + _rhs;
    }
}

define_add_assign_variants!(LHS = EdwardsPoint, RHS = EdwardsPoint);

impl<'a, 'b> Sub<&'b EdwardsPoint> for &'a EdwardsPoint {
    type Output = EdwardsPoint;
    fn sub(self, other: &'b EdwardsPoint) -> EdwardsPoint {
        (self - &other.to_projective_niels()).to_extended()
    }
}

define_sub_variants!(LHS = EdwardsPoint, RHS = EdwardsPoint, Output = EdwardsPoint);

impl<'b> SubAssign<&'b EdwardsPoint> for EdwardsPoint {
    fn sub_assign(&mut self, _rhs: &'b EdwardsPoint) {
        *self = (self as &EdwardsPoint) - _rhs;
    }
}

define_sub_assign_variants!(LHS = EdwardsPoint, RHS = EdwardsPoint);

impl<T> Sum<T> for EdwardsPoint
where
    T: Borrow<EdwardsPoint>
{
    fn sum<I>(iter: I) -> Self
    where
        I: Iterator<Item = T>
    {
        iter.fold(EdwardsPoint::identity(), |acc, item| acc + item.borrow())
    }
}


// ------------------------------------------------------------------------
// Negation
// ------------------------------------------------------------------------

impl<'a> Neg for &'a EdwardsPoint {
    type Output = EdwardsPoint;

    fn neg(self) -> EdwardsPoint {
        EdwardsPoint{
            X: -(&self.X),
            Y:  self.Y,
            Z:  self.Z,
            T: -(&self.T),
        }
    }
}

impl Neg for EdwardsPoint {
    type Output = EdwardsPoint;

    fn neg(self) -> EdwardsPoint {
        -&self
    }
}

// ------------------------------------------------------------------------
// Scalar multiplication
// ------------------------------------------------------------------------

impl<'b> MulAssign<&'b Scalar> for EdwardsPoint {
    fn mul_assign(&mut self, scalar: &'b Scalar) {
        let result = (self as &EdwardsPoint) * scalar;
        *self = result;
    }
}

define_mul_assign_variants!(LHS = EdwardsPoint, RHS = Scalar);

define_mul_variants!(LHS = EdwardsPoint, RHS = Scalar, Output = EdwardsPoint);
define_mul_variants!(LHS = Scalar, RHS = EdwardsPoint, Output = EdwardsPoint);

impl<'a, 'b> Mul<&'b Scalar> for &'a EdwardsPoint {
    type Output = EdwardsPoint;
    /// Scalar multiplication: compute `scalar * self`.
    ///
    /// For scalar multiplication of a basepoint,
    /// `EdwardsBasepointTable` is approximately 4x faster.
    fn mul(self, scalar: &'b Scalar) -> EdwardsPoint {
        // If we built with AVX2, use the AVX2 backend.
        #[cfg(all(feature="avx2_backend", target_feature="avx2"))]
        {
            use backend::avx2::scalar_mul::variable_base::mul;
            mul(self, scalar)
        }
        // Otherwise, use the serial backend:
        #[cfg(not(all(feature="avx2_backend", target_feature="avx2")))]
        {
            use scalar_mul::variable_base::mul;
            mul(self, scalar)
        }
    }
}

impl<'a, 'b> Mul<&'b EdwardsPoint> for &'a Scalar {
    type Output = EdwardsPoint;

    /// Scalar multiplication: compute `scalar * self`.
    ///
    /// For scalar multiplication of a basepoint,
    /// `EdwardsBasepointTable` is approximately 4x faster.
    fn mul(self, point: &'b EdwardsPoint) -> EdwardsPoint {
        point * self
    }
}

// ------------------------------------------------------------------------
// Multiscalar Multiplication impls
// ------------------------------------------------------------------------

// These use the iterator's size hint and the target settings to
// forward to a specific backend implementation.

#[cfg(any(feature = "alloc", feature = "std"))]
impl MultiscalarMul for EdwardsPoint {
    type Point = EdwardsPoint;
    
    fn multiscalar_mul<I, J>(scalars: I, points: J) -> EdwardsPoint
    where
        I: IntoIterator,
        I::Item: Borrow<Scalar>,
        J: IntoIterator,
        J::Item: Borrow<EdwardsPoint>,
    {
        // XXX later when we do more fancy multiscalar mults, we can
        // delegate based on the iter's size hint -- hdevalence

        // If we built with AVX2, use the AVX2 backend.
        #[cfg(all(feature="avx2_backend", target_feature="avx2"))]
        {
            use backend::avx2::scalar_mul::straus::Straus;
            Straus::multiscalar_mul(scalars, points)
        }
        // Otherwise, proceed as normal:
        #[cfg(not(all(feature="avx2_backend", target_feature="avx2")))]
        {
            use scalar_mul::straus::Straus;
            Straus::multiscalar_mul(scalars, points)
        }
    }
}

#[cfg(any(feature = "alloc", feature = "std"))]
impl VartimeMultiscalarMul for EdwardsPoint {
    type Point = EdwardsPoint;
    
    fn vartime_multiscalar_mul<I, J>(scalars: I, points: J) -> EdwardsPoint
    where
        I: IntoIterator,
        I::Item: Borrow<Scalar>,
        J: IntoIterator,
        J::Item: Borrow<EdwardsPoint>,
    {
<<<<<<< HEAD
        // Sanity-check lengths of input iterators
        let mut scalars = scalars.into_iter();
        let mut points = points.into_iter();

        // Lower and upper bounds on iterators
        let (s_lo, s_hi) = scalars.by_ref().size_hint();
        let (p_lo, p_hi) = points.by_ref().size_hint();

        // They should all be equal
        assert_eq!(s_lo, p_lo);
        assert_eq!(s_hi, Some(s_lo));
        assert_eq!(p_hi, Some(p_lo));

        // Now we know there's a single size
        let size = s_lo;

        // If we built with AVX2, use the AVX2 backend.
        #[cfg(all(feature="avx2_backend", target_feature="avx2"))]
        use backend::avx2::scalar_mul::{straus, pippenger};
        // Otherwise, proceed as normal:
        #[cfg(not(all(feature="avx2_backend", target_feature="avx2")))]
        use scalar_mul::{straus, pippenger};

        // For small problem sizes, use Straus
        if size < 190 {
            straus::Straus::vartime_multiscalar_mul(scalars, points)
        } else {
            pippenger::Pippenger::vartime_multiscalar_mul(scalars, points)
=======
        // XXX later when we do more fancy multiscalar mults, we can
        // delegate based on the iter's size hint -- hdevalence

        // If we built with AVX2, use the AVX2 backend.
        #[cfg(all(feature="avx2_backend", target_feature="avx2"))]
        {
            use backend::avx2::scalar_mul::straus::Straus;
            Straus::vartime_multiscalar_mul(scalars, points)
        }
        // Otherwise, proceed as normal:
        #[cfg(not(all(feature="avx2_backend", target_feature="avx2")))]
        {
            use scalar_mul::straus::Straus;
            Straus::vartime_multiscalar_mul(scalars, points)
>>>>>>> 87a1815b
        }
    }
}

impl EdwardsPoint {
    /// Compute \\(aA + bB\\) in variable time, where \\(B\\) is the Ed25519 basepoint.
    ///
    /// XXX eliminate this function when we have the precomputation API
    #[cfg(feature = "stage2_build")]
    pub fn vartime_double_scalar_mul_basepoint(a: &Scalar, A: &EdwardsPoint, b: &Scalar) -> EdwardsPoint {
        // If we built with AVX2, use the AVX2 backend.
        #[cfg(all(feature="avx2_backend", target_feature="avx2"))]
        {
            use backend::avx2::scalar_mul::vartime_double_base::mul;
            mul(a, A, b)
        }
        // Otherwise, proceed as normal:
        #[cfg(not(all(feature="avx2_backend", target_feature="avx2")))]
        {
            use scalar_mul::vartime_double_base::mul;
            mul(a, A, b)
        }
    }
}

/// A precomputed table of multiples of a basepoint, for accelerating
/// fixed-base scalar multiplication.  One table, for the Ed25519
/// basepoint, is provided in the `constants` module.
///
/// The basepoint tables are reasonably large (30KB), so they should
/// probably be boxed.
#[derive(Clone)]
pub struct EdwardsBasepointTable(pub(crate) [LookupTable<AffineNielsPoint>; 32]);

impl EdwardsBasepointTable {
    /// The computation uses Pippeneger's algorithm, as described on
    /// page 13 of the Ed25519 paper.  Write the scalar \\(a\\) in radix \\(16\\) with
    /// coefficients in \\([-8,8)\\), i.e.,
    /// $$
    ///     a = a\_0 + a\_1 16\^1 + \cdots + a\_{63} 16\^{63},
    /// $$
    /// with \\(-8 \leq a_i < 8\\), \\(-8 \leq a\_{63} \leq 8\\).  Then
    /// $$
    ///     a B = a\_0 B + a\_1 16\^1 B + \cdots + a\_{63} 16\^{63} B.
    /// $$
    /// Grouping even and odd coefficients gives
    /// $$
    /// \begin{aligned}
    ///     a B = \quad a\_0 16\^0 B +& a\_2 16\^2 B + \cdots + a\_{62} 16\^{62} B    \\\\
    ///               + a\_1 16\^1 B +& a\_3 16\^3 B + \cdots + a\_{63} 16\^{63} B    \\\\
    ///         = \quad(a\_0 16\^0 B +& a\_2 16\^2 B + \cdots + a\_{62} 16\^{62} B)   \\\\
    ///            + 16(a\_1 16\^0 B +& a\_3 16\^2 B + \cdots + a\_{63} 16\^{62} B).  \\\\
    /// \end{aligned}
    /// $$
    /// For each \\(i = 0 \ldots 31\\), we create a lookup table of
    /// $$
    /// [16\^{2i} B, \ldots, 8\cdot16\^{2i} B],
    /// $$
    /// and use it to select \\( x \cdot 16\^{2i} \cdot B \\) in constant time.
    ///
    /// The radix-\\(16\\) representation requires that the scalar is bounded
    /// by \\(2\^{255}\\), which is always the case.
    fn basepoint_mul(&self, scalar: &Scalar) -> EdwardsPoint {
        let a = scalar.to_radix_16();

        let tables = &self.0;
        let mut P = EdwardsPoint::identity();

        for i in (0..64).filter(|x| x % 2 == 1) {
            P = (&P + &tables[i/2].select(a[i])).to_extended();
        }

        P = P.mul_by_pow_2(4);

        for i in (0..64).filter(|x| x % 2 == 0) {
            P = (&P + &tables[i/2].select(a[i])).to_extended();
        }

        P
    }
}

impl<'a, 'b> Mul<&'b Scalar> for &'a EdwardsBasepointTable {
    type Output = EdwardsPoint;

    /// Construct an `EdwardsPoint` from a `Scalar` \\(a\\) by
    /// computing the multiple \\(aB\\) of this basepoint \\(B\\).
    fn mul(self, scalar: &'b Scalar) -> EdwardsPoint {
        // delegate to a private function so that its documentation appears in internal docs
        self.basepoint_mul(scalar)
    }
}

impl<'a, 'b> Mul<&'a EdwardsBasepointTable> for &'b Scalar {
    type Output = EdwardsPoint;

    /// Construct an `EdwardsPoint` from a `Scalar` \\(a\\) by
    /// computing the multiple \\(aB\\) of this basepoint \\(B\\).
    fn mul(self, basepoint_table: &'a EdwardsBasepointTable) -> EdwardsPoint {
        basepoint_table * &self
    }
}

impl EdwardsBasepointTable {
    /// Create a table of precomputed multiples of `basepoint`.
    pub fn create(basepoint: &EdwardsPoint) -> EdwardsBasepointTable {
        // XXX use init_with
        let mut table = EdwardsBasepointTable([LookupTable::default(); 32]);
        let mut P = *basepoint;
        for i in 0..32 {
            // P = (16^2)^i * B
            table.0[i] = LookupTable::from(&P);
            P = P.mul_by_pow_2(8);
        }
        table
    }

    /// Get the basepoint for this table as an `EdwardsPoint`.
    ///
    /// XXX maybe this would be better as a `From` impl
    pub fn basepoint(&self) -> EdwardsPoint {
        // self.0[0].select(1) = 1*(16^2)^0*B
        // but as an `AffineNielsPoint`, so add identity to convert to extended.
        (&EdwardsPoint::identity() + &self.0[0].select(1)).to_extended()
    }
}

impl EdwardsPoint {
    /// Multiply by the cofactor: return \\([8]P\\).
    pub fn mul_by_cofactor(&self) -> EdwardsPoint {
        self.mul_by_pow_2(3)
    }

    /// Compute \\([2\^k] P \\) by successive doublings. Requires \\( k > 0 \\).
    pub(crate) fn mul_by_pow_2(&self, k: u32) -> EdwardsPoint {
        debug_assert!( k > 0 );
        let mut r: CompletedPoint;
        let mut s = self.to_projective();
        for _ in 0..(k-1) {
            r = s.double(); s = r.to_projective();
        }
        // Unroll last iteration so we can go directly to_extended()
        s.double().to_extended()
    }

    /// Determine if this point is of small order.
    ///
    /// # Return
    ///
    /// * `true` if `self` is in the torsion subgroup \\( \mathcal E[8] \\);
    /// * `false` if `self` is not in the torsion subgroup \\( \mathcal E[8] \\).
    ///
    /// # Example
    ///
    /// ```
    /// use curve25519_dalek::constants;
    ///
    /// // Generator of the prime-order subgroup
    /// let P = constants::ED25519_BASEPOINT_POINT;
    /// // Generator of the torsion subgroup
    /// let Q = constants::EIGHT_TORSION[1];
    ///
    /// // P has large order
    /// assert_eq!(P.is_small_order(), false);
    ///
    /// // Q has small order
    /// assert_eq!(Q.is_small_order(), true);
    /// ```
    pub fn is_small_order(&self) -> bool {
        self.mul_by_cofactor().is_identity()
    }

    /// Determine if this point is “torsion-free”, i.e., is contained in
    /// the prime-order subgroup.
    ///
    /// # Return
    ///
    /// * `true` if `self` has zero torsion component and is in the
    /// prime-order subgroup;
    /// * `false` if `self` has a nonzero torsion component and is not
    /// in the prime-order subgroup.
    ///
    /// # Example
    ///
    /// ```
    /// use curve25519_dalek::constants;
    ///
    /// // Generator of the prime-order subgroup
    /// let P = constants::ED25519_BASEPOINT_POINT;
    /// // Generator of the torsion subgroup
    /// let Q = constants::EIGHT_TORSION[1];
    ///
    /// // P is torsion-free
    /// assert_eq!(P.is_torsion_free(), true);
    ///
    /// // P + Q is not torsion-free
    /// assert_eq!((P+Q).is_torsion_free(), false);
    /// ```
    pub fn is_torsion_free(&self) -> bool {
        (self * &constants::BASEPOINT_ORDER).is_identity()
    }
}

// ------------------------------------------------------------------------
// Debug traits
// ------------------------------------------------------------------------

impl Debug for EdwardsPoint {
    fn fmt(&self, f: &mut ::core::fmt::Formatter) -> ::core::fmt::Result {
        write!(f, "EdwardsPoint{{\n\tX: {:?},\n\tY: {:?},\n\tZ: {:?},\n\tT: {:?}\n}}",
               &self.X, &self.Y, &self.Z, &self.T)
    }
}

impl Debug for EdwardsBasepointTable {
    fn fmt(&self, f: &mut ::core::fmt::Formatter) -> ::core::fmt::Result {
        write!(f, "EdwardsBasepointTable([\n")?;
        for i in 0..32 {
            write!(f, "\t{:?},\n", &self.0[i])?;
        }
        write!(f, "])")
    }
}

// ------------------------------------------------------------------------
// Tests
// ------------------------------------------------------------------------

#[cfg(all(test, feature = "stage2_build"))]
mod test {
    use field::FieldElement;
    use scalar::Scalar;
    use subtle::ConditionallyAssignable;
    use constants;
    use super::*;

    /// X coordinate of the basepoint.
    /// = 15112221349535400772501151409588531511454012693041857206046113283949847762202
    static BASE_X_COORD_BYTES: [u8; 32] =
        [0x1a, 0xd5, 0x25, 0x8f, 0x60, 0x2d, 0x56, 0xc9, 0xb2, 0xa7, 0x25, 0x95, 0x60, 0xc7, 0x2c, 0x69,
         0x5c, 0xdc, 0xd6, 0xfd, 0x31, 0xe2, 0xa4, 0xc0, 0xfe, 0x53, 0x6e, 0xcd, 0xd3, 0x36, 0x69, 0x21];

    /// Compressed Edwards Y form of 2*basepoint.
    static BASE2_CMPRSSD: CompressedEdwardsY =
        CompressedEdwardsY([0xc9, 0xa3, 0xf8, 0x6a, 0xae, 0x46, 0x5f, 0xe,
                            0x56, 0x51, 0x38, 0x64, 0x51, 0x0f, 0x39, 0x97,
                            0x56, 0x1f, 0xa2, 0xc9, 0xe8, 0x5e, 0xa2, 0x1d,
                            0xc2, 0x29, 0x23, 0x09, 0xf3, 0xcd, 0x60, 0x22]);

    /// Compressed Edwards Y form of 16*basepoint.
    static BASE16_CMPRSSD: CompressedEdwardsY =
        CompressedEdwardsY([0xeb, 0x27, 0x67, 0xc1, 0x37, 0xab, 0x7a, 0xd8,
                            0x27, 0x9c, 0x07, 0x8e, 0xff, 0x11, 0x6a, 0xb0,
                            0x78, 0x6e, 0xad, 0x3a, 0x2e, 0x0f, 0x98, 0x9f,
                            0x72, 0xc3, 0x7f, 0x82, 0xf2, 0x96, 0x96, 0x70]);

    /// 4493907448824000747700850167940867464579944529806937181821189941592931634714
    pub static A_SCALAR: Scalar = Scalar{
        bytes: [
            0x1a, 0x0e, 0x97, 0x8a, 0x90, 0xf6, 0x62, 0x2d,
            0x37, 0x47, 0x02, 0x3f, 0x8a, 0xd8, 0x26, 0x4d,
            0xa7, 0x58, 0xaa, 0x1b, 0x88, 0xe0, 0x40, 0xd1,
            0x58, 0x9e, 0x7b, 0x7f, 0x23, 0x76, 0xef, 0x09,
        ],
    };

    /// 2506056684125797857694181776241676200180934651973138769173342316833279714961
    pub static B_SCALAR: Scalar = Scalar{
        bytes: [
            0x91, 0x26, 0x7a, 0xcf, 0x25, 0xc2, 0x09, 0x1b,
            0xa2, 0x17, 0x74, 0x7b, 0x66, 0xf0, 0xb3, 0x2e,
            0x9d, 0xf2, 0xa5, 0x67, 0x41, 0xcf, 0xda, 0xc4,
            0x56, 0xa7, 0xd4, 0xaa, 0xb8, 0x60, 0x8a, 0x05,
        ],
    };

    /// A_SCALAR * basepoint, computed with ed25519.py
    pub static A_TIMES_BASEPOINT: CompressedEdwardsY = CompressedEdwardsY([
        0xea, 0x27, 0xe2, 0x60, 0x53, 0xdf, 0x1b, 0x59,
        0x56, 0xf1, 0x4d, 0x5d, 0xec, 0x3c, 0x34, 0xc3,
        0x84, 0xa2, 0x69, 0xb7, 0x4c, 0xc3, 0x80, 0x3e,
        0xa8, 0xe2, 0xe7, 0xc9, 0x42, 0x5e, 0x40, 0xa5]);

    /// A_SCALAR * (A_TIMES_BASEPOINT) + B_SCALAR * BASEPOINT
    /// computed with ed25519.py
    static DOUBLE_SCALAR_MULT_RESULT: CompressedEdwardsY = CompressedEdwardsY([
        0x7d, 0xfd, 0x6c, 0x45, 0xaf, 0x6d, 0x6e, 0x0e,
        0xba, 0x20, 0x37, 0x1a, 0x23, 0x64, 0x59, 0xc4,
        0xc0, 0x46, 0x83, 0x43, 0xde, 0x70, 0x4b, 0x85,
        0x09, 0x6f, 0xfe, 0x35, 0x4f, 0x13, 0x2b, 0x42]);

    /// Test round-trip decompression for the basepoint.
    #[test]
    fn basepoint_decompression_compression() {
        let base_X = FieldElement::from_bytes(&BASE_X_COORD_BYTES);
        let bp = constants::ED25519_BASEPOINT_COMPRESSED.decompress().unwrap();
        assert!(bp.is_valid());
        // Check that decompression actually gives the correct X coordinate
        assert_eq!(base_X, bp.X);
        assert_eq!(bp.compress(), constants::ED25519_BASEPOINT_COMPRESSED);
    }

    /// Test sign handling in decompression
    #[test]
    fn decompression_sign_handling() {
        // Manually set the high bit of the last byte to flip the sign
        let mut minus_basepoint_bytes = constants::ED25519_BASEPOINT_COMPRESSED.as_bytes().clone();
        minus_basepoint_bytes[31] |= 1 << 7;
        let minus_basepoint = CompressedEdwardsY(minus_basepoint_bytes)
                              .decompress().unwrap();
        // Test projective coordinates exactly since we know they should
        // only differ by a flipped sign.
        assert_eq!(minus_basepoint.X, -(&constants::ED25519_BASEPOINT_POINT.X));
        assert_eq!(minus_basepoint.Y,    constants::ED25519_BASEPOINT_POINT.Y);
        assert_eq!(minus_basepoint.Z,    constants::ED25519_BASEPOINT_POINT.Z);
        assert_eq!(minus_basepoint.T, -(&constants::ED25519_BASEPOINT_POINT.T));
    }

    /// Test that computing 1*basepoint gives the correct basepoint.
    #[test]
    fn basepoint_mult_one_vs_basepoint() {
        let bp = &constants::ED25519_BASEPOINT_TABLE * &Scalar::one();
        let compressed = bp.compress();
        assert_eq!(compressed, constants::ED25519_BASEPOINT_COMPRESSED);
    }

    /// Test that `EdwardsBasepointTable::basepoint()` gives the correct basepoint.
    #[test]
    fn basepoint_table_basepoint_function_correct() {
        let bp = constants::ED25519_BASEPOINT_TABLE.basepoint();
        assert_eq!(bp.compress(), constants::ED25519_BASEPOINT_COMPRESSED);
    }

    /// Test `impl Add<EdwardsPoint> for EdwardsPoint`
    /// using basepoint + basepoint versus the 2*basepoint constant.
    #[test]
    fn basepoint_plus_basepoint_vs_basepoint2() {
        let bp = constants::ED25519_BASEPOINT_POINT;
        let bp_added = &bp + &bp;
        assert_eq!(bp_added.compress(), BASE2_CMPRSSD);
    }

    /// Test `impl Add<ProjectiveNielsPoint> for EdwardsPoint`
    /// using the basepoint, basepoint2 constants
    #[test]
    fn basepoint_plus_basepoint_projective_niels_vs_basepoint2() {
        let bp = constants::ED25519_BASEPOINT_POINT;
        let bp_added = (&bp + &bp.to_projective_niels()).to_extended();
        assert_eq!(bp_added.compress(), BASE2_CMPRSSD);
    }

    /// Test `impl Add<AffineNielsPoint> for EdwardsPoint`
    /// using the basepoint, basepoint2 constants
    #[test]
    fn basepoint_plus_basepoint_affine_niels_vs_basepoint2() {
        let bp = constants::ED25519_BASEPOINT_POINT;
        let bp_affine_niels = bp.to_affine_niels();
        let bp_added = (&bp + &bp_affine_niels).to_extended();
        assert_eq!(bp_added.compress(), BASE2_CMPRSSD);
    }

    /// Check that equality of `EdwardsPoints` handles projective
    /// coordinates correctly.
    #[test]
    fn extended_point_equality_handles_scaling() {
        let mut two_bytes = [0u8; 32]; two_bytes[0] = 2;
        let id1 = EdwardsPoint::identity();
        let id2 = EdwardsPoint{
            X: FieldElement::zero(),
            Y: FieldElement::from_bytes(&two_bytes),
            Z: FieldElement::from_bytes(&two_bytes),
            T: FieldElement::zero()
        };
        assert_eq!(id1.ct_eq(&id2).unwrap_u8(), 1u8);
    }

    /// Sanity check for conversion to precomputed points
    #[test]
    fn to_affine_niels_clears_denominators() {
        // construct a point as aB so it has denominators (ie. Z != 1)
        let aB = &constants::ED25519_BASEPOINT_TABLE * &A_SCALAR;
        let aB_affine_niels = aB.to_affine_niels();
        let also_aB = (&EdwardsPoint::identity() + &aB_affine_niels).to_extended();
        assert_eq!(     aB.compress(),
                   also_aB.compress());
    }

    /// Test basepoint_mult versus a known scalar multiple from ed25519.py
    #[test]
    fn basepoint_mult_vs_ed25519py() {
        let aB = &constants::ED25519_BASEPOINT_TABLE * &A_SCALAR;
        assert_eq!(aB.compress(), A_TIMES_BASEPOINT);
    }

    /// Test that multiplication by the basepoint order kills the basepoint
    #[test]
    fn basepoint_mult_by_basepoint_order() {
        let B = &constants::ED25519_BASEPOINT_TABLE;
        let should_be_id = B * &constants::BASEPOINT_ORDER;
        assert!(should_be_id.is_identity());
    }

    /// Test precomputed basepoint mult
    #[test]
    fn test_precomputed_basepoint_mult() {
        let aB_1 = &constants::ED25519_BASEPOINT_TABLE * &A_SCALAR;
        let aB_2 = &constants::ED25519_BASEPOINT_POINT * &A_SCALAR;
        assert_eq!(aB_1.compress(), aB_2.compress());
    }

    /// Test scalar_mul versus a known scalar multiple from ed25519.py
    #[test]
    fn scalar_mul_vs_ed25519py() {
        let aB = &constants::ED25519_BASEPOINT_POINT * &A_SCALAR;
        assert_eq!(aB.compress(), A_TIMES_BASEPOINT);
    }

    /// Test basepoint.double() versus the 2*basepoint constant.
    #[test]
    fn basepoint_double_vs_basepoint2() {
        assert_eq!(constants::ED25519_BASEPOINT_POINT.double().compress(),
                   BASE2_CMPRSSD);
    }

    /// Test that computing 2*basepoint is the same as basepoint.double()
    #[test]
    fn basepoint_mult_two_vs_basepoint2() {
        let two = Scalar::from_u64(2);
        let bp2 = &constants::ED25519_BASEPOINT_TABLE * &two;
        assert_eq!(bp2.compress(), BASE2_CMPRSSD);
    }

    /// Check that converting to projective and then back to extended round-trips.
    #[test]
    fn basepoint_projective_extended_round_trip() {
        assert_eq!(constants::ED25519_BASEPOINT_POINT
                       .to_projective().to_extended().compress(),
                   constants::ED25519_BASEPOINT_COMPRESSED);
    }

    /// Test computing 16*basepoint vs mul_by_pow_2(4)
    #[test]
    fn basepoint16_vs_mul_by_pow_2_4() {
        let bp16 = constants::ED25519_BASEPOINT_POINT.mul_by_pow_2(4);
        assert_eq!(bp16.compress(), BASE16_CMPRSSD);
    }

    #[test]
    fn impl_sum() {

        // Test that sum works for non-empty iterators
        let BASE = constants::ED25519_BASEPOINT_POINT;

        let s1 = Scalar::from_u64(999);
        let P1 = &BASE * &s1;

        let s2 = Scalar::from_u64(333);
        let P2 = &BASE * &s2;

        let vec = vec![P1.clone(), P2.clone()];
        let sum: EdwardsPoint = vec.iter().sum();

        assert_eq!(sum, P1 + P2);

        // Test that sum works for the empty iterator
        let empty_vector: Vec<EdwardsPoint> = vec![];
        let sum: EdwardsPoint = empty_vector.iter().sum();

        assert_eq!(sum, EdwardsPoint::identity());

        // Test that sum works on owning iterators
        let s = Scalar::from_u64(2);
        let mapped = vec.iter().map(|x| x * &s);
        let sum: EdwardsPoint = mapped.sum();

        assert_eq!(sum, &P1 * &s + &P2 * &s);
      }


    /// Test that the conditional assignment trait works for AffineNielsPoints.
    #[test]
    fn conditional_assign_for_affine_niels_point() {
        let id     = AffineNielsPoint::identity();
        let mut p1 = AffineNielsPoint::identity();
        let bp     = constants::ED25519_BASEPOINT_POINT.to_affine_niels();

        p1.conditional_assign(&bp, Choice::from(0));
        assert_eq!(p1, id);
        p1.conditional_assign(&bp, Choice::from(1));
        assert_eq!(p1, bp);
    }

    #[test]
    fn is_small_order() {
        // The basepoint has large prime order
        assert!(constants::ED25519_BASEPOINT_POINT.is_small_order() == false);
        // constants::EIGHT_TORSION has all points of small order.
        for torsion_point in &constants::EIGHT_TORSION {
            assert!(torsion_point.is_small_order() == true);
        }
    }

    #[test]
    fn compressed_identity() {
        assert_eq!(EdwardsPoint::identity().compress(),
                   CompressedEdwardsY::identity());
    }

    #[test]
    fn is_identity() {
        assert!(   EdwardsPoint::identity().is_identity() == true);
        assert!(constants::ED25519_BASEPOINT_POINT.is_identity() == false);
    }

    /// Rust's debug builds have overflow and underflow trapping,
    /// and enable `debug_assert!()`.  This performs many scalar
    /// multiplications to attempt to trigger possible overflows etc.
    ///
    /// For instance, the `u64` `Mul` implementation for
    /// `FieldElements` requires the input `Limb`s to be bounded by
    /// 2^54, but we cannot enforce this dynamically at runtime, or
    /// statically at compile time (until Rust gets type-level
    /// integers, at which point we can encode "bits of headroom" into
    /// the type system and prove correctness).
    #[test]
    fn monte_carlo_overflow_underflow_debug_assert_test() {
        let mut P = constants::ED25519_BASEPOINT_POINT;
        // N.B. each scalar_mul does 1407 field mults, 1024 field squarings,
        // so this does ~ 1M of each operation.
        for _ in 0..1_000 {
            P *= &A_SCALAR;
        }
    }

    #[test]
    fn scalarmult_extended_point_works_both_ways() {
        let G: EdwardsPoint = constants::ED25519_BASEPOINT_POINT;
        let s: Scalar = A_SCALAR;

        let P1 = &G * &s;
        let P2 = &s * &G;

        assert!(P1.compress().to_bytes() == P2.compress().to_bytes());
    }

    mod vartime {
        use super::super::*;
        use super::{A_SCALAR, B_SCALAR, A_TIMES_BASEPOINT, DOUBLE_SCALAR_MULT_RESULT};

        /// Test double_scalar_mul_vartime vs ed25519.py
        #[test]
        fn double_scalar_mul_basepoint_vs_ed25519py() {
            let A = A_TIMES_BASEPOINT.decompress().unwrap();
            let result = EdwardsPoint::vartime_double_scalar_mul_basepoint(&A_SCALAR, &A, &B_SCALAR);
            assert_eq!(result.compress(), DOUBLE_SCALAR_MULT_RESULT);
        }

        #[test]
        fn multiscalar_mul_vs_ed25519py() {
            let A = A_TIMES_BASEPOINT.decompress().unwrap();
            let result = EdwardsPoint::vartime_multiscalar_mul(
                &[A_SCALAR, B_SCALAR],
                &[A, constants::ED25519_BASEPOINT_POINT]
            );
            assert_eq!(result.compress(), DOUBLE_SCALAR_MULT_RESULT);
        }

        #[test]
        fn multiscalar_mul_vartime_vs_consttime() {
            let A = A_TIMES_BASEPOINT.decompress().unwrap();
            let result_vartime = EdwardsPoint::vartime_multiscalar_mul(
                &[A_SCALAR, B_SCALAR],
                &[A, constants::ED25519_BASEPOINT_POINT]
            );
            let result_consttime = EdwardsPoint::multiscalar_mul(
                &[A_SCALAR, B_SCALAR],
                &[A, constants::ED25519_BASEPOINT_POINT]
            );

            assert_eq!(result_vartime.compress(), result_consttime.compress());
        }
    }

    #[cfg(feature = "serde")]
    use serde_cbor;

    #[test]
    #[cfg(feature = "serde")]
    fn serde_cbor_basepoint_roundtrip() {
        let output = serde_cbor::to_vec(&constants::ED25519_BASEPOINT_POINT).unwrap();
        let parsed: EdwardsPoint = serde_cbor::from_slice(&output).unwrap();
        assert_eq!(parsed.compress(), constants::ED25519_BASEPOINT_COMPRESSED);
    }

    #[test]
    #[cfg(feature = "serde")]
    fn serde_cbor_decode_invalid_fails() {
        let mut output = serde_cbor::to_vec(&constants::ED25519_BASEPOINT_POINT).unwrap();
        // CBOR apparently has two bytes of overhead for a 32-byte string.
        // Set the low byte of the compressed point to 1 to make it invalid.
        output[2] = 1;
        let parsed: Result<EdwardsPoint, _> = serde_cbor::from_slice(&output);
        assert!(parsed.is_err());
    }
}<|MERGE_RESOLUTION|>--- conflicted
+++ resolved
@@ -566,7 +566,6 @@
         J: IntoIterator,
         J::Item: Borrow<EdwardsPoint>,
     {
-<<<<<<< HEAD
         // Sanity-check lengths of input iterators
         let mut scalars = scalars.into_iter();
         let mut points = points.into_iter();
@@ -595,22 +594,6 @@
             straus::Straus::vartime_multiscalar_mul(scalars, points)
         } else {
             pippenger::Pippenger::vartime_multiscalar_mul(scalars, points)
-=======
-        // XXX later when we do more fancy multiscalar mults, we can
-        // delegate based on the iter's size hint -- hdevalence
-
-        // If we built with AVX2, use the AVX2 backend.
-        #[cfg(all(feature="avx2_backend", target_feature="avx2"))]
-        {
-            use backend::avx2::scalar_mul::straus::Straus;
-            Straus::vartime_multiscalar_mul(scalars, points)
-        }
-        // Otherwise, proceed as normal:
-        #[cfg(not(all(feature="avx2_backend", target_feature="avx2")))]
-        {
-            use scalar_mul::straus::Straus;
-            Straus::vartime_multiscalar_mul(scalars, points)
->>>>>>> 87a1815b
         }
     }
 }
