
# curve25519-dalek [![](https://img.shields.io/crates/v/curve25519-dalek.svg)](https://crates.io/crates/curve25519-dalek) [![](https://img.shields.io/badge/dynamic/json.svg?label=docs&uri=https%3A%2F%2Fcrates.io%2Fapi%2Fv1%2Fcrates%2Fcurve25519-dalek%2Fversions&query=%24.versions%5B0%5D.num&colorB=4F74A6)](https://doc.dalek.rs) [![](https://travis-ci.org/dalek-cryptography/curve25519-dalek.svg?branch=master)](https://travis-ci.org/dalek-cryptography/curve25519-dalek)

<img
 width="33%"
 align="right"
 src="https://doc.dalek.rs/assets/dalek-logo-clear.png"/>

**A pure-Rust implementation of group operations on Ristretto and Curve25519.**

`curve25519-dalek` is a library providing group operations on the Edwards and
Montgomery forms of Curve25519, and on the prime-order Ristretto group.

`curve25519-dalek` is not intended to provide implementations of any particular
crypto protocol.  Rather, implementations of those protocols (such as
[`x25519-dalek`][x25519-dalek] and [`ed25519-dalek`][ed25519-dalek]) should use
`curve25519-dalek` as a library.

`curve25519-dalek` is intended to provide a clean and safe _mid-level_ API for use
implementing a wide range of ECC-based crypto protocols, such as key agreement,
signatures, anonymous credentials, rangeproofs, and zero-knowledge proof
systems.

In particular, `curve25519-dalek` implements Ristretto, which constructs a
prime-order group from a non-prime-order Edwards curve.  This provides the
speed and safety benefits of Edwards curve arithmetic, without the pitfalls of
cofactor-related abstraction mismatches.

# Documentation

The semver-stable, public-facing `curve25519-dalek` API is documented
[here][docs-external].  In addition, the unstable internal implementation
details are documented [here][docs-internal].

The `curve25519-dalek` documentation requires a custom HTML header to include
KaTeX for math support. Unfortunately `cargo doc` does not currently support
this, but docs can be built using
```sh
make doc
make doc-internal
```

# Use

To import `curve25519-dalek`, add the following to the dependencies section of
your project's `Cargo.toml`:
```toml
curve25519-dalek = "3"
```

<<<<<<< HEAD
The `3.x` series has API almost entirely unchanged from the `2.x` series,
except that the `digest` version was updated.
=======
The sole breaking change in the `3.x` series was an update to the `digest`
version, and in terms of non-breaking changes it includes:

* support for using `alloc` instead of `std` on stable Rust,
* the Elligator2 encoding for Edwards points,
* a fix to use `packed_simd2`,
* various documentation fixes and improvements,
* support for configurably-sized, precomputed lookup tables for basepoint scalar
  multiplication,
* two new formally-verified field arithmetic backends which use the Fiat Crypto
  Rust code, which is generated from proofs of functional correctness checked by
  the Coq theorem proving system, and
* support for explicitly calling the `zeroize` traits for all point types.
>>>>>>> 29e5c29b

The `2.x` series has API almost entirely unchanged from the `1.x` series,
except that:

* an error in the data modeling for the (optional) `serde` feature was
  corrected, so that when the `2.x`-series `serde` implementation is used
  with `serde-bincode`, the derived serialization matches the usual X/Ed25519
  formats;
* the `rand` version was updated.

See `CHANGELOG.md` for more details.

# Backends and Features

The `nightly` feature enables features available only when using a Rust nightly
compiler.  In particular, it is required for rendering documentation and for
the SIMD backends.

Curve arithmetic is implemented using one of the following backends:

* a `u32` backend using serial formulas and `u64` products;
* a `u64` backend using serial formulas and `u128` products;
* an `avx2` backend using [parallel formulas][parallel_doc] and `avx2` instructions (sets speed records);
* an `ifma` backend using [parallel formulas][parallel_doc] and `ifma` instructions (sets speed records);

By default the `u64` backend is selected.  To select a specific backend, use:
```sh
cargo build --no-default-features --features "std u32_backend"
cargo build --no-default-features --features "std u64_backend"
# Requires nightly, RUSTFLAGS="-C target_feature=+avx2" to use avx2
cargo build --no-default-features --features "std simd_backend"
# Requires nightly, RUSTFLAGS="-C target_feature=+avx512ifma" to use ifma
cargo build --no-default-features --features "std simd_backend"
```
Crates using `curve25519-dalek` can either select a backend on behalf of their
users, or expose feature flags that control the `curve25519-dalek` backend.

The `std` feature is enabled by default, but it can be disabled for no-`std`
builds using `--no-default-features`.  Note that this requires explicitly
selecting an arithmetic backend using one of the `_backend` features.
If no backend is selected, compilation will fail.

# Safety

The `curve25519-dalek` types are designed to make illegal states
unrepresentable.  For example, any instance of an `EdwardsPoint` is
guaranteed to hold a point on the Edwards curve, and any instance of a
`RistrettoPoint` is guaranteed to hold a valid point in the Ristretto
group.

All operations are implemented using constant-time logic (no
secret-dependent branches, no secret-dependent memory accesses),
unless specifically marked as being variable-time code.
We believe that our constant-time logic is lowered to constant-time
assembly, at least on `x86_64` targets.

As an additional guard against possible future compiler optimizations,
the `subtle` crate places an optimization barrier before every
conditional move or assignment.  More details can be found in [the
documentation for the `subtle` crate][subtle_doc].

Some functionality (e.g., multiscalar multiplication or batch
inversion) requires heap allocation for temporary buffers.  All
heap-allocated buffers of potentially secret data are explicitly
zeroed before release.

However, we do not attempt to zero stack data, for two reasons.
First, it's not possible to do so correctly: we don't have control
over stack allocations, so there's no way to know how much data to
wipe.  Second, because `curve25519-dalek` provides a mid-level API,
the correct place to start zeroing stack data is likely not at the
entrypoints of `curve25519-dalek` functions, but at the entrypoints of
functions in other crates.

The implementation is memory-safe, and contains no significant
`unsafe` code.  The SIMD backend uses `unsafe` internally to call SIMD
intrinsics.  These are marked `unsafe` only because invoking them on an
inappropriate CPU would cause `SIGILL`, but the entire backend is only
compiled with appropriate `target_feature`s, so this cannot occur.

# Performance

Benchmarks are run using [`criterion.rs`][criterion]:

```sh
cargo bench --no-default-features --features "std u32_backend"
cargo bench --no-default-features --features "std u64_backend"
# Uses avx2 or ifma only if compiled for an appropriate target.
export RUSTFLAGS="-C target_cpu=native"
cargo bench --no-default-features --features "std simd_backend"
```

Performance is a secondary goal behind correctness, safety, and
clarity, but we aim to be competitive with other implementations.

# FFI

Unfortunately, we have no plans to add FFI to `curve25519-dalek` directly.  The
reason is that we use Rust features to provide an API that maintains safety
invariants, which are not possible to maintain across an FFI boundary.  For
instance, as described in the _Safety_ section above, invalid points are
impossible to construct, and this would not be the case if we exposed point
operations over FFI.

However, `curve25519-dalek` is designed as a *mid-level* API, aimed at
implementing other, higher-level primitives.  Instead of providing FFI at the
mid-level, our suggestion is to implement the higher-level primitive (a
signature, PAKE, ZKP, etc) in Rust, using `curve25519-dalek` as a dependency,
and have that crate provide a minimal, byte-buffer-oriented FFI specific to
that primitive.

# Contributing

Please see [CONTRIBUTING.md][contributing].

Patches and pull requests should be make against the `develop`
branch, **not** `main`.

# About

**SPOILER ALERT:** *The Twelfth Doctor's first encounter with the Daleks is in
his second full episode, "Into the Dalek". A beleaguered ship of the "Combined
Galactic Resistance" has discovered a broken Dalek that has turned "good",
desiring to kill all other Daleks. The Doctor, Clara and a team of soldiers
are miniaturized and enter the Dalek, which the Doctor names Rusty. They
repair the damage, but accidentally restore it to its original nature, causing
it to go on the rampage and alert the Dalek fleet to the whereabouts of the
rebel ship. However, the Doctor manages to return Rusty to its previous state
by linking his mind with the Dalek's: Rusty shares the Doctor's view of the
universe's beauty, but also his deep hatred of the Daleks. Rusty destroys the
other Daleks and departs the ship, determined to track down and bring an end
to the Dalek race.*

`curve25519-dalek` is authored by Isis Agora Lovecruft and Henry de Valence. 

Portions of this library were originally a port of [Adam Langley's
Golang ed25519 library](https://github.com/agl/ed25519), which was in
turn a port of the reference `ref10` implementation.  Most of this code,
including the 32-bit field arithmetic, has since been rewritten.

The fast `u32` and `u64` scalar arithmetic was implemented by Andrew Moon, and
the addition chain for scalar inversion was provided by Brian Smith.  The
optimised batch inversion was contributed by Sean Bowe and Daira Hopwood.

The `no_std` and `zeroize` support was contributed by Tony Arcieri.

The formally verified backends, `fiat_u32_backend` and `fiat_u64_backend`, which
integrate with the Rust generated by the
[Fiat Crypto project](https://github.com/mit-plv/fiat-crypto) were contributed
by François Garillot.

Thanks also to Ashley Hauck, Lucas Salibian, Manish Goregaokar, Jack Grigg,
Pratyush Mishra, Michael Rosenberg, and countless others for their
contributions.

[ed25519-dalek]: https://github.com/dalek-cryptography/ed25519-dalek
[x25519-dalek]: https://github.com/dalek-cryptography/x25519-dalek
[contributing]: https://github.com/dalek-cryptography/curve25519-dalek/blob/master/CONTRIBUTING.md
[docs-external]: https://doc.dalek.rs/curve25519_dalek/
[docs-internal]: https://doc-internal.dalek.rs/curve25519_dalek/
[criterion]: https://github.com/japaric/criterion.rs
[parallel_doc]: https://doc-internal.dalek.rs/curve25519_dalek/backend/vector/avx2/index.html
[subtle_doc]: https://doc.dalek.rs/subtle/<|MERGE_RESOLUTION|>--- conflicted
+++ resolved
@@ -48,10 +48,6 @@
 curve25519-dalek = "3"
 ```
 
-<<<<<<< HEAD
-The `3.x` series has API almost entirely unchanged from the `2.x` series,
-except that the `digest` version was updated.
-=======
 The sole breaking change in the `3.x` series was an update to the `digest`
 version, and in terms of non-breaking changes it includes:
 
@@ -65,7 +61,6 @@
   Rust code, which is generated from proofs of functional correctness checked by
   the Coq theorem proving system, and
 * support for explicitly calling the `zeroize` traits for all point types.
->>>>>>> 29e5c29b
 
 The `2.x` series has API almost entirely unchanged from the `1.x` series,
 except that:
