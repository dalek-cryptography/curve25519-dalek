// -*- mode: rust; -*-
//
// This file is part of curve25519-dalek.
// Copyright (c) 2016-2021 isis lovecruft
// Copyright (c) 2016-2019 Henry de Valence
// Portions Copyright 2017 Brian Smith
// See LICENSE for licensing information.
//
// Authors:
// - Isis Agora Lovecruft <isis@patternsinthevoid.net>
// - Henry de Valence <hdevalence@hdevalence.ca>
// - Brian Smith <brian@briansmith.org>

//! Arithmetic on scalars (integers mod the group order).
//!
//! Both the Ristretto group and the Ed25519 basepoint have prime order
//! \\( \ell = 2\^{252} + 27742317777372353535851937790883648493 \\).
//!
//! This code is intended to be useful with both the Ristretto group
//! (where everything is done modulo \\( \ell \\)), and the X/Ed25519
//! setting, which mandates specific bit-twiddles that are not
//! well-defined modulo \\( \ell \\).
//!
//! All arithmetic on `Scalars` is done modulo \\( \ell \\).
//!
//! # Constructing a scalar
//!
//! To create a [`Scalar`](struct.Scalar.html) from a supposedly canonical encoding, use
//! [`Scalar::from_canonical_bytes`](struct.Scalar.html#method.from_canonical_bytes).
//!
//! This function does input validation, ensuring that the input bytes
//! are the canonical encoding of a `Scalar`.
//! If they are, we'll get
//! `Some(Scalar)` in return:
//!
//! ```
//! use curve25519_dalek::scalar::Scalar;
//!
//! let one_as_bytes: [u8; 32] = Scalar::ONE.to_bytes();
//! let a: Option<Scalar> = Scalar::from_canonical_bytes(one_as_bytes).into();
//!
//! assert!(a.is_some());
//! ```
//!
//! However, if we give it bytes representing a scalar larger than \\( \ell \\)
//! (in this case, \\( \ell + 2 \\)), we'll get `None` back:
//!
//! ```
//! use curve25519_dalek::scalar::Scalar;
//!
//! let l_plus_two_bytes: [u8; 32] = [
//!    0xef, 0xd3, 0xf5, 0x5c, 0x1a, 0x63, 0x12, 0x58,
//!    0xd6, 0x9c, 0xf7, 0xa2, 0xde, 0xf9, 0xde, 0x14,
//!    0x00, 0x00, 0x00, 0x00, 0x00, 0x00, 0x00, 0x00,
//!    0x00, 0x00, 0x00, 0x00, 0x00, 0x00, 0x00, 0x10,
//! ];
//! let a: Option<Scalar> = Scalar::from_canonical_bytes(l_plus_two_bytes).into();
//!
//! assert!(a.is_none());
//! ```
//!
//! Another way to create a `Scalar` is by reducing a \\(256\\)-bit integer mod
//! \\( \ell \\), for which one may use the
//! [`Scalar::from_bytes_mod_order`](struct.Scalar.html#method.from_bytes_mod_order)
//! method.  In the case of the second example above, this would reduce the
//! resultant scalar \\( \mod \ell \\), producing \\( 2 \\):
//!
//! ```
//! use curve25519_dalek::scalar::Scalar;
//!
//! let l_plus_two_bytes: [u8; 32] = [
//!    0xef, 0xd3, 0xf5, 0x5c, 0x1a, 0x63, 0x12, 0x58,
//!    0xd6, 0x9c, 0xf7, 0xa2, 0xde, 0xf9, 0xde, 0x14,
//!    0x00, 0x00, 0x00, 0x00, 0x00, 0x00, 0x00, 0x00,
//!    0x00, 0x00, 0x00, 0x00, 0x00, 0x00, 0x00, 0x10,
//! ];
//! let a: Scalar = Scalar::from_bytes_mod_order(l_plus_two_bytes);
//!
//! let two: Scalar = Scalar::ONE + Scalar::ONE;
//!
//! assert!(a == two);
//! ```
//!
//! There is also a constructor that reduces a \\(512\\)-bit integer,
//! [`Scalar::from_bytes_mod_order_wide`].
//!
//! To construct a `Scalar` as the hash of some input data, use
//! [`Scalar::hash_from_bytes`], which takes a buffer, or
//! [`Scalar::from_hash`], which allows an IUF API.
//!
#![cfg_attr(feature = "digest", doc = "```")]
#![cfg_attr(not(feature = "digest"), doc = "```ignore")]
//! # fn main() {
//! use sha2::{Digest, Sha512};
//! use curve25519_dalek::scalar::Scalar;
//!
//! // Hashing a single byte slice
//! let a = Scalar::hash_from_bytes::<Sha512>(b"Abolish ICE");
//!
//! // Streaming data into a hash object
//! let mut hasher = Sha512::default();
//! hasher.update(b"Abolish ");
//! hasher.update(b"ICE");
//! let a2 = Scalar::from_hash(hasher);
//!
//! assert_eq!(a, a2);
//! # }
//! ```
//!
//! See also `Scalar::hash_from_bytes` and `Scalar::from_hash` that
//! reduces a \\(512\\)-bit integer, if the optional `digest` feature
//! has been enabled.

use vstd::prelude::*;
use core::borrow::Borrow;
use core::fmt::Debug;
use core::iter::{Product, Sum};
use core::ops::Index;
use core::ops::Neg;
use core::ops::{Add, AddAssign};
use core::ops::{Mul, MulAssign};
use core::ops::{Sub, SubAssign};

#[cfg(feature = "group")]
use group::ff::{Field, FromUniformBytes, PrimeField};
#[cfg(feature = "group-bits")]
use group::ff::{FieldBits, PrimeFieldBits};

#[cfg(any(test, feature = "group"))]
use rand_core::RngCore;

 #[cfg(any(test, feature = "rand_core"))]
use rand_core::CryptoRngCore;
// From a conflict:
//use rand_core::{CryptoRng, RngCore};

#[cfg(feature = "alloc")]
use alloc::vec::Vec;

#[cfg(feature = "alloc")]
use alloc::vec::Vec;

#[cfg(feature = "digest")]
use digest::generic_array::typenum::U64;
#[cfg(feature = "digest")]
use digest::Digest;

use subtle::Choice;
use subtle::ConditionallySelectable;
use subtle::ConstantTimeEq;
use subtle::CtOption;

#[cfg(feature = "zeroize")]
use zeroize::Zeroize;

use crate::backend;
use crate::constants;

#[allow(unused_imports)]
use crate::backend::serial::u64::scalar_specs::*;

#[allow(unused_imports)]
use crate::backend::serial::u64::subtle_assumes::*;

#[allow(unused_imports)]
use crate::scalar_specs::*;

use vstd::prelude::*;

verus! {
    /*** <VERIFICATION-NOTE> External type specification for subtle::CtOption to make it compatible with Verus </VERIFICATION-NOTE> ***/
    #[verifier::external_type_specification]
    #[verifier::external_body]
    #[verifier::reject_recursive_types(T)]
    #[allow(dead_code)]
    /// External wrapper for `CtOption<T>` used in Verus verification.
    pub struct ExCtOption<T>(CtOption<T>);

    /*** <VERIFICATION-NOTE> Wrapper function for CtOption::new </VERIFICATION-NOTE> ***/
    #[verifier::external_body]
    fn ct_option_new<T>(value: T, choice: Choice) -> CtOption<T> {
        CtOption::new(value, choice)
    }


/*** <VERIFICATION-NOTE> Focus on u64; removed all other backend types </VERIFICATION-NOTE> ***/
type UnpackedScalar = backend::serial::u64::scalar::Scalar52;

verus!{
/// The `Scalar` struct holds an element of \\(\mathbb Z / \ell\mathbb Z \\).
#[allow(clippy::derived_hash_with_manual_eq)]
#[derive(Copy, Clone, Hash)]
pub struct Scalar {
    /// `bytes` is a little-endian byte encoding of an integer representing a scalar modulo the
    /// group order.
    ///
    /// # Invariant #1
    ///
    /// The integer representing this scalar is less than \\(2\^{255}\\). That is, the most
    /// significant bit of `bytes[31]` is 0.
    ///
    /// This is required for `EdwardsPoint` variable- and fixed-base multiplication, because most
    /// integers above 2^255 are unrepresentable in our radix-16 NAF (see [`Self::as_radix_16`]).
    /// The invariant is also required because our `MontgomeryPoint` multiplication assumes the MSB
    /// is 0 (see `MontgomeryPoint::mul`).
    ///
    /// # Invariant #2 (weak)
    ///
    /// The integer representing this scalar is less than \\(2\^{255} - 19 \\), i.e., it represents
    /// a canonical representative of an element of \\( \mathbb Z / \ell\mathbb Z \\). This is
    /// stronger than invariant #1. It also sometimes has to be broken.
    ///
    /// This invariant is deliberately broken in the implementation of `EdwardsPoint::{mul_clamped,
    /// mul_base_clamped}`, `MontgomeryPoint::{mul_clamped, mul_base_clamped}`, and
    /// `BasepointTable::mul_base_clamped`. This is not an issue though. As mentioned above,
    /// scalar-point multiplication is defined for any choice of `bytes` that satisfies invariant
    /// #1. Since clamping guarantees invariant #1 is satisfied, these operations are well defined.
    ///
    /// Note: Scalar-point mult is the _only_ thing you can do safely with an unreduced scalar.
    /// Scalar-scalar addition and subtraction are NOT correct when using unreduced scalars.
    /// Multiplication is correct, but this is only due to a quirk of our implementation, and not
    /// guaranteed to hold in general in the future.
    ///
    /// Note: It is not possible to construct an unreduced `Scalar` from the public API unless the
    /// `legacy_compatibility` is enabled (thus making `Scalar::from_bits` public). Thus, for all
    /// public non-legacy uses, invariant #2
    /// always holds.
    ///
    /* <VERIFICATION NOTE>
    Changed from pub(crate) to pub
    </VERIFICATION NOTE> */
    pub bytes: [u8; 32],
    /* <ORIGINAL CODE>
    pub(crate) bytes: [u8; 32],
    </ORIGINAL CODE> */
}


pub open spec fn is_a_scalar(s: Scalar) -> bool {
   true
}
}

impl Scalar {
    /// Construct a `Scalar` by reducing a 256-bit little-endian integer
    /// modulo the group order \\( \ell \\).
    pub fn from_bytes_mod_order(bytes: [u8; 32]) -> Scalar {
        // Temporarily allow s_unreduced.bytes > 2^255 ...
        let s_unreduced = Scalar { bytes };

        // Then reduce mod the group order and return the reduced representative.
        let s = s_unreduced.reduce();
<<<<<<< HEAD
        /*** <VERIFICATION-NOTE> We omit debug asserts from verification  </VERIFICATION-NOTE> ***/
=======
        /*** <VERIFICATION-NOTE> We can omit debug asserts from verification (true?) </VERIFICATION-NOTE> ***/
>>>>>>> 7a20ca15
        #[cfg(not(verus_keep_ghost))]
        debug_assert_eq!(0u8, s[31] >> 7);

        s
    }

    /// Construct a `Scalar` by reducing a 512-bit little-endian integer
    /// modulo the group order \\( \ell \\).
    pub fn from_bytes_mod_order_wide(input: &[u8; 64]) -> Scalar {
        UnpackedScalar::from_bytes_wide(input).pack()
    }

    /// Attempt to construct a `Scalar` from a canonical byte representation.
    ///
    /// # Return
    ///
    /// - `Some(s)`, where `s` is the `Scalar` corresponding to `bytes`,
    ///   if `bytes` is a canonical byte representation modulo the group order \\( \ell \\);
    /// - `None` if `bytes` is not a canonical byte representation.
    /*
    <VERIFICATION NOTE>
      Refactored to use wrapper functions instead of trait functions for ct_eq and ct_option_new
    </VERIFICATION NOTE> */
    pub fn from_canonical_bytes(bytes: [u8; 32]) -> CtOption<Scalar> {
        /* <ORIGINAL CODE>
          let high_bit_unset = (bytes[31] >> 7).ct_eq(&0);
        </ORIGINAL CODE> */
        let high_byte_shifted = bytes[31] >> 7;
        let high_bit_unset = ct_eq_u8(&high_byte_shifted, &0);

        let candidate = Scalar { bytes };
        let is_canonical = candidate.is_canonical();

        /* <ORIGINAL CODE>
          CtOption::new(candidate, high_bit_unset & candidate.is_canonical())
          </ORIGINAL CODE> */
        let condition = choice_and(high_bit_unset, is_canonical);
        ct_option_new(candidate, condition)
    }

    /// Construct a `Scalar` from the low 255 bits of a 256-bit integer. This breaks the invariant
    /// that scalars are always reduced. Scalar-scalar arithmetic, i.e., addition, subtraction,
    /// multiplication, **does not work** on scalars produced from this function. You may only use
    /// the output of this function for `EdwardsPoint::mul`, `MontgomeryPoint::mul`, and
    /// `EdwardsPoint::vartime_double_scalar_mul_basepoint`. **Do not use this function** unless
    /// you absolutely have to.
    #[cfg(feature = "legacy_compatibility")]
    #[deprecated(
        since = "4.0.0",
        note = "This constructor outputs scalars with undefined scalar-scalar arithmetic. See docs."
    )]
    pub const fn from_bits(bytes: [u8; 32]) -> Scalar {
        let mut s = Scalar { bytes };
        // Ensure invariant #1 holds. That is, make s < 2^255 by masking the high bit.
        s.bytes[31] &= 0b0111_1111;

        s
    }
}

} // verus!

impl Eq for Scalar {}

verus! {

impl PartialEq for Scalar {
    fn eq(&self, other: &Self) -> bool {
        /* <VERIFICATION NOTE>
         Use wrapper function for Choice::into
        </VERIFICATION NOTE> */
        /* <ORIGINAL CODE>
         let result = self.ct_eq(other).into();
         </ORIGINAL CODE> */
        let result = choice_into(self.ct_eq(other));
        assume(false);
        result
    }
}

impl ConstantTimeEq for Scalar {
    fn ct_eq(&self, other: &Self) -> Choice {
        /* <VERIFICATION NOTE>
         Use wrapper function for Verus compatibility instead of direct subtle call
        </VERIFICATION NOTE> */
        /* <ORIGINAL CODE>
         self.bytes.ct_eq(&other.bytes)
         </ORIGINAL CODE> */
        ct_eq_bytes32(&self.bytes, &other.bytes)
    }
}

impl Index<usize> for Scalar {
    type Output = u8;

    /// Index the bytes of the representative for this `Scalar`.  Mutation is not permitted.
    fn index(&self, _index: usize) -> (result: &u8)
        requires _index < 32
    {
        &(self.bytes[_index])
    }
}
} // verus!
<<<<<<< HEAD

/* <VERIFICATION NOTE>
 Left outside verification scope
</VERIFICATION NOTE> */
impl Debug for Scalar {
    fn fmt(&self, f: &mut core::fmt::Formatter<'_>) -> core::fmt::Result {
        write!(f, "Scalar{{\n\tbytes: {:?},\n}}", &self.bytes)
    }
}

verus! {
impl<'a> MulAssign<&'a Scalar> for Scalar {
    fn mul_assign(&mut self, _rhs: &'a Scalar)

=======

/* <VERIFICATION NOTE>
 Left outside verification scope
</VERIFICATION NOTE> */
impl Debug for Scalar {
    fn fmt(&self, f: &mut core::fmt::Formatter<'_>) -> core::fmt::Result {
        write!(f, "Scalar{{\n\tbytes: {:?},\n}}", &self.bytes)
    }
}

verus! {
impl<'a> MulAssign<&'a Scalar> for Scalar {
    fn mul_assign(&mut self, _rhs: &'a Scalar)

>>>>>>> 7a20ca15
    {
        /* <VERIFICATION NOTE>
         Store unpacked values explicitly for limbs_bounded assumption
        </VERIFICATION NOTE> */
        let self_unpacked = self.unpack();
        let rhs_unpacked = _rhs.unpack();
        assume(limbs_bounded(&self_unpacked));
        assume(limbs_bounded(&rhs_unpacked));
        *self = UnpackedScalar::mul(&self_unpacked, &rhs_unpacked).pack();
        /* <ORIGINAL CODE>
         *self = UnpackedScalar::mul(&self.unpack(), &_rhs.unpack()).pack();
         </ORIGINAL CODE> */
    }
}

define_mul_assign_variants!(LHS = Scalar, RHS = Scalar);

impl<'a, 'b> Mul<&'b Scalar> for &'a Scalar {
    type Output = Scalar;
    fn mul(self, _rhs: &'a Scalar) -> (result: Scalar) {
        /* <VERIFICATION NOTE>
         Store unpacked values explicitly for limbs_bounded assumption
        </VERIFICATION NOTE> */
        let self_unpacked = self.unpack();
        let rhs_unpacked = _rhs.unpack();
        assume(limbs_bounded(&self_unpacked));
        assume(limbs_bounded(&rhs_unpacked));
        let result = UnpackedScalar::mul(&self_unpacked, &rhs_unpacked).pack();
        /* <ORIGINAL CODE>
         let result = UnpackedScalar::mul(&self.unpack(), &_rhs.unpack()).pack();
         </ORIGINAL CODE> */
        assume(false);
        result
    }
}

define_mul_variants!(LHS = Scalar, RHS = Scalar, Output = Scalar);
} // verus!

impl<'b> AddAssign<&'b Scalar> for Scalar {
    fn add_assign(&mut self, _rhs: &'b Scalar) {
        *self = *self + _rhs;
    }
}

define_add_assign_variants!(LHS = Scalar, RHS = Scalar);

impl<'a, 'b> Add<&'b Scalar> for &'a Scalar {
    type Output = Scalar;
    #[allow(non_snake_case)]
    fn add(self, _rhs: &'b Scalar) -> Scalar {
        // The UnpackedScalar::add function produces reduced outputs if the inputs are reduced. By
        // Scalar invariant #1, this is always the case.
        UnpackedScalar::add(&self.unpack(), &_rhs.unpack()).pack()
    }
}

define_add_variants!(LHS = Scalar, RHS = Scalar, Output = Scalar);

impl<'b> SubAssign<&'b Scalar> for Scalar {
    fn sub_assign(&mut self, _rhs: &'b Scalar) {
        *self = *self - _rhs;
    }
}

define_sub_assign_variants!(LHS = Scalar, RHS = Scalar);

impl<'a, 'b> Sub<&'b Scalar> for &'a Scalar {
    type Output = Scalar;
    #[allow(non_snake_case)]
    fn sub(self, rhs: &'b Scalar) -> Scalar {
        // The UnpackedScalar::sub function produces reduced outputs if the inputs are reduced. By
        // Scalar invariant #1, this is always the case.
        UnpackedScalar::sub(&self.unpack(), &rhs.unpack()).pack()
    }
}

define_sub_variants!(LHS = Scalar, RHS = Scalar, Output = Scalar);

impl<'a> Neg for &'a Scalar {
    type Output = Scalar;
    #[allow(non_snake_case)]
    fn neg(self) -> Scalar {
        let self_R = UnpackedScalar::mul_internal(&self.unpack(), &constants::R);
        let self_mod_l = UnpackedScalar::montgomery_reduce(&self_R);
        UnpackedScalar::sub(&UnpackedScalar::ZERO, &self_mod_l).pack()
    }
}

impl Neg for Scalar {
    type Output = Scalar;
    fn neg(self) -> Scalar {
        -&self
    }
}

verus! {
impl ConditionallySelectable for Scalar {
    fn conditional_select(a: &Self, b: &Self, choice: Choice) -> Self {
        let mut bytes = [0u8; 32];
        #[allow(clippy::needless_range_loop)]
        for i in 0..32 {
<<<<<<< HEAD
            // VERIFICATION NOTE: Use wrapper function for Verus compatibility instead of direct subtle call
            // ORIGINAL CODE: bytes[i] = u8::conditional_select(&a.bytes[i], &b.bytes[i], choice);
=======
            // SB NOTE: Use wrapper function for Verus compatibility instead of direct subtle call
            // ORIGINAL: bytes[i] = u8::conditional_select(&a.bytes[i], &b.bytes[i], choice);
>>>>>>> 7a20ca15
            bytes[i] = select_u8(&a.bytes[i], &b.bytes[i], choice);
        }
        Scalar { bytes }
    }
}
} // verus!

#[cfg(feature = "serde")]
use serde::de::Visitor;
#[cfg(feature = "serde")]
use serde::{Deserialize, Deserializer, Serialize, Serializer};

#[cfg(feature = "serde")]
#[cfg_attr(docsrs, doc(cfg(feature = "serde")))]
impl Serialize for Scalar {
    fn serialize<S>(&self, serializer: S) -> Result<S::Ok, S::Error>
    where
        S: Serializer,
    {
        use serde::ser::SerializeTuple;
        let mut tup = serializer.serialize_tuple(32)?;
        for byte in self.as_bytes().iter() {
            tup.serialize_element(byte)?;
        }
        tup.end()
    }
}

#[cfg(feature = "serde")]
#[cfg_attr(docsrs, doc(cfg(feature = "serde")))]
impl<'de> Deserialize<'de> for Scalar {
    fn deserialize<D>(deserializer: D) -> Result<Self, D::Error>
    where
        D: Deserializer<'de>,
    {
        struct ScalarVisitor;

        impl<'de> Visitor<'de> for ScalarVisitor {
            type Value = Scalar;

            fn expecting(&self, formatter: &mut core::fmt::Formatter<'_>) -> core::fmt::Result {
                formatter.write_str(
                    "a sequence of 32 bytes whose little-endian interpretation is less than the \
                    basepoint order ℓ",
                )
            }

            fn visit_seq<A>(self, mut seq: A) -> Result<Scalar, A::Error>
            where
                A: serde::de::SeqAccess<'de>,
            {
                let mut bytes = [0u8; 32];
                #[allow(clippy::needless_range_loop)]
                for i in 0..32 {
                    bytes[i] = seq
                        .next_element()?
                        .ok_or_else(|| serde::de::Error::invalid_length(i, &"expected 32 bytes"))?;
                }
                Option::from(Scalar::from_canonical_bytes(bytes))
                    .ok_or_else(|| serde::de::Error::custom("scalar was not canonically encoded"))
            }
        }

        deserializer.deserialize_tuple(32, ScalarVisitor)
    }
}

impl<T> Product<T> for Scalar
where
    T: Borrow<Scalar>,
{
    fn product<I>(iter: I) -> Self
    where
        I: Iterator<Item = T>,
    {
        iter.fold(Scalar::ONE, |acc, item| acc * item.borrow())
    }
}

impl<T> Sum<T> for Scalar
where
    T: Borrow<Scalar>,
{
    fn sum<I>(iter: I) -> Self
    where
        I: Iterator<Item = T>,
    {
        iter.fold(Scalar::ZERO, |acc, item| acc + item.borrow())
    }
}

impl Default for Scalar {
    fn default() -> Scalar {
        Scalar::ZERO
    }
}

impl From<u8> for Scalar {
    fn from(x: u8) -> Scalar {
        let mut s_bytes = [0u8; 32];
        s_bytes[0] = x;
        Scalar { bytes: s_bytes }
    }
}

impl From<u16> for Scalar {
    fn from(x: u16) -> Scalar {
        let mut s_bytes = [0u8; 32];
        let x_bytes = x.to_le_bytes();
        s_bytes[0..x_bytes.len()].copy_from_slice(&x_bytes);
        Scalar { bytes: s_bytes }
    }
}

impl From<u32> for Scalar {
    fn from(x: u32) -> Scalar {
        let mut s_bytes = [0u8; 32];
        let x_bytes = x.to_le_bytes();
        s_bytes[0..x_bytes.len()].copy_from_slice(&x_bytes);
        Scalar { bytes: s_bytes }
    }
}

impl From<u64> for Scalar {
    /// Construct a scalar from the given `u64`.
    ///
    /// # Inputs
    ///
    /// An `u64` to convert to a `Scalar`.
    ///
    /// # Returns
    ///
    /// A `Scalar` corresponding to the input `u64`.
    ///
    /// # Example
    ///
    /// ```
    /// use curve25519_dalek::scalar::Scalar;
    ///
    /// let fourtytwo = Scalar::from(42u64);
    /// let six = Scalar::from(6u64);
    /// let seven = Scalar::from(7u64);
    ///
    /// assert!(fourtytwo == six * seven);
    /// ```
    fn from(x: u64) -> Scalar {
        let mut s_bytes = [0u8; 32];
        let x_bytes = x.to_le_bytes();
        s_bytes[0..x_bytes.len()].copy_from_slice(&x_bytes);
        Scalar { bytes: s_bytes }
    }
}

impl From<u128> for Scalar {
    fn from(x: u128) -> Scalar {
        let mut s_bytes = [0u8; 32];
        let x_bytes = x.to_le_bytes();
        s_bytes[0..x_bytes.len()].copy_from_slice(&x_bytes);
        Scalar { bytes: s_bytes }
    }
}

#[cfg(feature = "zeroize")]
impl Zeroize for Scalar {
    fn zeroize(&mut self) {
        self.bytes.zeroize();
    }
}

verus! {


impl Scalar {
    /// The scalar \\( 0 \\).
   // pub const ZERO: Self = Self { bytes: [0u8; 32] };
   /* <VERIFICATION NOTE>
    Changed to explicit initialization
    </VERIFICATION NOTE> */
   /* <ORIGINAL CODE>
    pub const ZERO: Self = Self { bytes: [0u8; 32] };
    </ORIGINAL CODE> */
   pub const ZERO: Scalar = Scalar { bytes: [0, 0, 0, 0, 0, 0, 0, 0, 0, 0, 0, 0, 0, 0, 0, 0, 0, 0, 0, 0, 0, 0, 0, 0, 0, 0, 0, 0, 0, 0, 0, 0] };

    /// The scalar \\( 1 \\).
    pub const ONE: Self = Self {
        bytes: [
            1, 0, 0, 0, 0, 0, 0, 0, 0, 0, 0, 0, 0, 0, 0, 0, 0, 0, 0, 0, 0, 0, 0, 0, 0, 0, 0, 0, 0,
            0, 0, 0,
        ],
    };

    /* <VERIFICATION NOTE>
     Verification of random method postponed - requires rand_core feature to be enabled.
    </VERIFICATION NOTE> */
    #[cfg(any(test, feature = "rand_core"))]
    /// Return a `Scalar` chosen uniformly at random using a user-provided RNG.
    ///
    /// # Inputs
    ///
    /// * `rng`: any RNG which implements `CryptoRngCore`
    ///   (i.e. `CryptoRng` + `RngCore`) interface.
    ///
    /// # Returns
    ///
    /// A random scalar within \\(\mathbb{Z} / \ell\mathbb{Z}\\).
    ///
    /// # Example
    ///
    /// ```
    /// # fn main() {
    /// use curve25519_dalek::scalar::Scalar;
    ///
    /// use rand_core::OsRng;
    ///
    /// let mut csprng = OsRng;
    /// let a: Scalar = Scalar::random(&mut csprng);
    /// # }
<<<<<<< HEAD
    /// ```
    pub fn random<R: CryptoRngCore + ?Sized>(rng: &mut R) -> Self
=======
    /* <VERIFICATION NOTE>
     Added verifier::external_body annotation
    </VERIFICATION NOTE> */
    #[verifier::external_body]
    pub fn random<R: CryptoRngCore + ?Sized>(rng: &mut R) -> (result: Self)
        ensures is_random_scalar(&result)
>>>>>>> 7a20ca15
    {
        let mut scalar_bytes = [0u8; 64];
        rng.fill_bytes(&mut scalar_bytes);
        Scalar::from_bytes_mod_order_wide(&scalar_bytes)
    }

    #[cfg(feature = "digest")]
    /// Hash a slice of bytes into a scalar.
    ///
    /// Takes a type parameter `D`, which is any `Digest` producing 64
    /// bytes (512 bits) of output.
    ///
    /// Convenience wrapper around `from_hash`.
    ///
    /// # Example
    ///
    #[cfg_attr(feature = "digest", doc = "```")]
    #[cfg_attr(not(feature = "digest"), doc = "```ignore")]
    /// # use curve25519_dalek::scalar::Scalar;
    /// use sha2::Sha512;
    ///
    /// # // Need fn main() here in comment so the doctest compiles
    /// # // See https://doc.rust-lang.org/book/documentation.html#documentation-as-tests
    /// # fn main() {
    /// let msg = "To really appreciate architecture, you may even need to commit a murder";
    /// let s = Scalar::hash_from_bytes::<Sha512>(msg.as_bytes());
    /// # }
    /// ```
    pub fn hash_from_bytes<D>(input: &[u8]) -> Scalar
    where
        D: Digest<OutputSize = U64> + Default,
    {
        let mut hash = D::default();
        hash.update(input);
        Scalar::from_hash(hash)
    }

    #[cfg(feature = "digest")]
    /// Construct a scalar from an existing `Digest` instance.
    ///
    /// Use this instead of `hash_from_bytes` if it is more convenient
    /// to stream data into the `Digest` than to pass a single byte
    /// slice.
    ///
    /// # Example
    ///
    /// ```
    /// # use curve25519_dalek::scalar::Scalar;
    /// use curve25519_dalek::digest::Update;
    ///
    /// use sha2::Digest;
    /// use sha2::Sha512;
    ///
    /// # fn main() {
    /// let mut h = Sha512::new()
    ///     .chain("To really appreciate architecture, you may even need to commit a murder.")
    ///     .chain("While the programs used for The Manhattan Transcripts are of the most extreme")
    ///     .chain("nature, they also parallel the most common formula plot: the archetype of")
    ///     .chain("murder. Other phantasms were occasionally used to underline the fact that")
    ///     .chain("perhaps all architecture, rather than being about functional standards, is")
    ///     .chain("about love and death.");
    ///
    /// let s = Scalar::from_hash(h);
    ///
    /// println!("{:?}", s.to_bytes());
    /// assert_eq!(
    ///     s.to_bytes(),
    ///     [  21,  88, 208, 252,  63, 122, 210, 152,
    ///       154,  38,  15,  23,  16, 167,  80, 150,
    ///       192, 221,  77, 226,  62,  25, 224, 148,
    ///       239,  48, 176,  10, 185,  69, 168,  11, ],
    /// );
    /// # }
    /// ```
    pub fn from_hash<D>(hash: D) -> Scalar
    where
        D: Digest<OutputSize = U64>,
    {
        let mut output = [0u8; 64];
        output.copy_from_slice(hash.finalize().as_slice());
        Scalar::from_bytes_mod_order_wide(&output)
    }

    /// Convert this `Scalar` to its underlying sequence of bytes.
    ///
    /// # Example
    ///
    /// ```
    /// use curve25519_dalek::scalar::Scalar;
    ///
    /// let s: Scalar = Scalar::ZERO;
    ///
    /// assert!(s.to_bytes() == [0u8; 32]);
    /// ```
    pub const fn to_bytes(&self) -> [u8; 32] {
        self.bytes
    }

    /// View the little-endian byte encoding of the integer representing this Scalar.
    ///
    /// # Example
    ///
    /// ```
    /// use curve25519_dalek::scalar::Scalar;
    ///
    /// let s: Scalar = Scalar::ZERO;
    ///
    /// assert!(s.as_bytes() == &[0u8; 32]);
    /// ```
    pub const fn as_bytes(&self) -> &[u8; 32] {
        &self.bytes
    }
}
impl Scalar {
    /// Given a nonzero `Scalar`, compute its multiplicative inverse.
    ///
    /// # Warning
    ///
    /// `self` **MUST** be nonzero.  If you cannot
    /// *prove* that this is the case, you **SHOULD NOT USE THIS
    /// FUNCTION**.
    ///
    /// # Returns
    ///
    /// The multiplicative inverse of the this `Scalar`.
    ///
    /// # Example
    ///
    /// ```
    /// use curve25519_dalek::scalar::Scalar;
    ///
    /// // x = 2238329342913194256032495932344128051776374960164957527413114840482143558222
    /// let X: Scalar = Scalar::from_bytes_mod_order([
    ///         0x4e, 0x5a, 0xb4, 0x34, 0x5d, 0x47, 0x08, 0x84,
    ///         0x59, 0x13, 0xb4, 0x64, 0x1b, 0xc2, 0x7d, 0x52,
    ///         0x52, 0xa5, 0x85, 0x10, 0x1b, 0xcc, 0x42, 0x44,
    ///         0xd4, 0x49, 0xf4, 0xa8, 0x79, 0xd9, 0xf2, 0x04,
    ///     ]);
    /// // 1/x = 6859937278830797291664592131120606308688036382723378951768035303146619657244
    /// let XINV: Scalar = Scalar::from_bytes_mod_order([
    ///         0x1c, 0xdc, 0x17, 0xfc, 0xe0, 0xe9, 0xa5, 0xbb,
    ///         0xd9, 0x24, 0x7e, 0x56, 0xbb, 0x01, 0x63, 0x47,
    ///         0xbb, 0xba, 0x31, 0xed, 0xd5, 0xa9, 0xbb, 0x96,
    ///         0xd5, 0x0b, 0xcd, 0x7a, 0x3f, 0x96, 0x2a, 0x0f,
    ///     ]);
    ///
    /// let inv_X: Scalar = X.invert();
    /// assert!(XINV == inv_X);
    /// let should_be_one: Scalar = &inv_X * &X;
    /// assert!(should_be_one == Scalar::ONE);
    /// ```
    pub fn invert(&self) -> Scalar {
        self.unpack().invert().pack()
    }
    /// Given a slice of nonzero (possibly secret) `Scalar`s,
    /// compute their inverses in a batch.
    ///
    /// # Return
    ///
    /// Each element of `inputs` is replaced by its inverse.
    ///
    /// The product of all inverses is returned.
    ///
    /// # Warning
    ///
    /// All input `Scalars` **MUST** be nonzero.  If you cannot
    /// *prove* that this is the case, you **SHOULD NOT USE THIS
    /// FUNCTION**.
    ///
    /// # Example
    ///
    /// ```
    /// # use curve25519_dalek::scalar::Scalar;
    /// # fn main() {
    /// let mut scalars = [
    ///     Scalar::from(3u64),
    ///     Scalar::from(5u64),
    ///     Scalar::from(7u64),
    ///     Scalar::from(11u64),
    /// ];
    ///
    /// let allinv = Scalar::batch_invert(&mut scalars);
    ///
    /// assert_eq!(allinv, Scalar::from(3*5*7*11u64).invert());
    /// assert_eq!(scalars[0], Scalar::from(3u64).invert());
    /// assert_eq!(scalars[1], Scalar::from(5u64).invert());
    /// assert_eq!(scalars[2], Scalar::from(7u64).invert());
    /// assert_eq!(scalars[3], Scalar::from(11u64).invert());
    /// # }
    /// ```
    /* <VERIFICATION NOTE>
     Refactored for Verus: Index loops instead of iterators, manual Vec construction, ..
    </VERIFICATION NOTE> */
    #[cfg(feature = "alloc")]
    pub fn batch_invert(inputs: &mut [Scalar]) -> (result: Scalar)
    ensures
        // Result is the modular inverse of the product of all original inputs
        is_inverse_of_nat(&result, product_of_scalars(old(inputs)@)),
        // Each input is replaced with its inverse
        forall|i: int| 0 <= i < inputs.len() ==>
            #[trigger] is_inverse(&(#[trigger] old(inputs)[i]), &(#[trigger] inputs[i])),
    {
        // This code is essentially identical to the FieldElement
        // implementation, and is documented there.  Unfortunately,
        // it's not easy to write it generically, since here we want
        // to use `UnpackedScalar`s internally, and `Scalar`s
        // externally, but there's no corresponding distinction for
        // field elements.

        let n = inputs.len();
        let one_unpacked = Scalar::ONE.unpack();

        proof {
            assume(limbs_bounded(&one_unpacked));
        }

        let one: UnpackedScalar = one_unpacked.as_montgomery();

        proof {
            assume(limbs_bounded(&one));
        }

        /* <VERIFICATION NOTE>
         Build vec manually instead of vec![one; n] for Verus compatibility
        </VERIFICATION NOTE> */
        /* <ORIGINAL CODE>
         let mut scratch = vec![one; n];
         </ORIGINAL CODE> */
        let mut scratch = Vec::new();
        for _ in 0..n {
            scratch.push(one);
        }


        // Keep an accumulator of all of the previous products
        let acc_unpacked = Scalar::ONE.unpack();

        proof {
            assume(scratch.len() == n);
            assume(limbs_bounded(&acc_unpacked));
        }

        let mut acc = acc_unpacked.as_montgomery();

        proof {
            assume(limbs_bounded(&acc));
        }

        // Pass through the input vector, recording the previous
        // products in the scratch space
        /* <VERIFICATION NOTE>
         Rewritten with index loop instead of .zip() for Verus compatibility
        </VERIFICATION NOTE> */
        /* <ORIGINAL CODE>
         for (input, scratch) in inputs.iter_mut().zip(scratch.iter_mut()) {
             *scratch = acc;
        //     // Avoid unnecessary Montgomery multiplication in second pass by
        //     // keeping inputs in Montgomery form
             let tmp = input.unpack().as_montgomery();
             *input = tmp.pack();
             acc = UnpackedScalar::montgomery_mul(&acc, &tmp);
         }
        </ORIGINAL CODE> */
        for i in 0..n
             invariant scratch.len() == n, n == inputs.len(), limbs_bounded(&acc)
        {
            scratch[i] = acc;

            // Avoid unnecessary Montgomery multiplication in second pass by
            // keeping inputs in Montgomery form
            let input_unpacked = inputs[i].unpack();

            proof {
                assume(limbs_bounded(&input_unpacked));
            }

            let tmp = input_unpacked.as_montgomery();

            proof {
                assume(limbs_bounded(&tmp));
            }

            inputs[i] = tmp.pack();
            acc = UnpackedScalar::montgomery_mul(&acc, &tmp);

            proof {
                assume(limbs_bounded(&acc));
            }
        }

        proof {
            // Assert that all scratch elements have bounded limbs
            assume(forall|j: int| 0 <= j < scratch.len() ==> #[trigger] limbs_bounded(&scratch[j]));
        }

        // acc is nonzero iff all inputs are nonzero
        #[cfg(not(verus_keep_ghost))]
        debug_assert!(acc.pack() != Scalar::ZERO);

        // Compute the inverse of all products
        // ORIGINAL CODE: acc = acc.montgomery_invert().from_montgomery();
        acc = acc.montgomery_invert();

        proof {
            assume(limbs_bounded(&acc));
        }

        acc = acc.from_montgomery();

        proof {
            assume(limbs_bounded(&acc));
        }

        // We need to return the product of all inverses later
        let ret = acc.pack();

        // Pass through the vector backwards to compute the inverses
        // in place
        /* <VERIFICATION NOTE>
         Manual reverse loop instead of .rev() for Verus compatibility
        </VERIFICATION NOTE> */
        /* <ORIGINAL CODE>
        for (input, scratch) in inputs.iter_mut().rev().zip(scratch.iter().rev()) {
             let tmp = UnpackedScalar::montgomery_mul(&acc, &input.unpack());
             *input = UnpackedScalar::montgomery_mul(&acc, scratch).pack();
             acc = tmp;
         }
        </ORIGINAL CODE> */
        let mut i: usize = n;
        while i > 0
            invariant
                scratch.len() == n,
                n == inputs.len(),
                i <= n,
                limbs_bounded(&acc),
                forall|j: int| 0 <= j < scratch.len() ==> #[trigger] limbs_bounded(&scratch[j]),
            decreases i
        {
<<<<<<< HEAD
            i -= 1;
=======
            i = i - 1;
>>>>>>> 7a20ca15
            let input_unpacked = inputs[i].unpack();

            proof {
                assume(limbs_bounded(&input_unpacked));
            }

            let tmp = UnpackedScalar::montgomery_mul(&acc, &input_unpacked);

            proof {
                assume(limbs_bounded(&tmp));
            }

            inputs[i] = UnpackedScalar::montgomery_mul(&acc, &scratch[i]).pack();
            acc = tmp;
        }

        #[cfg(feature = "zeroize")]
        Zeroize::zeroize(&mut scratch);

        proof {
            // Assume the postconditions
            assume(is_inverse_of_nat(&ret, product_of_scalars(old(inputs)@)));
            assume(forall|i: int| 0 <= i < inputs.len() ==>
                #[trigger] is_inverse(&(#[trigger] old(inputs)[i]), &(#[trigger] inputs[i])));
        }

        ret
    }

    /// Get the bits of the scalar as an array, in little-endian order
    /* <VERIFICATION NOTE>
     This is a Verus-compatible version of bits_le from below that returns an array instead of an iterator
    </VERIFICATION NOTE> */
<<<<<<< HEAD
    #[allow(dead_code)]
=======
>>>>>>> 7a20ca15
    pub(crate) fn bits_le_v(&self) -> (result: [bool; 256])
    ensures
        bits_to_nat(&result) == bytes_to_nat(&self.bytes),
    {
        let mut bits = [false; 256];
        let mut i: usize = 0;

        while i < 256
            invariant
                i <= 256,
                bits.len() == 256,
                self.bytes.len() == 32,
            decreases 256 - i,
        {
            // As i runs from 0..256, the bottom 3 bits index the bit, while the upper bits index
            // the byte. Since self.bytes is little-endian at the byte level, this is
            // little-endian on the bit level
            let byte_idx = i >> 3;  // Divide by 8 to get byte index
            let bit_idx = (i & 7) as u8;  // Modulo 8 to get bit position within byte

            // Prove bounds using shift and mask lemmas
            proof {
                use crate::backend::serial::u64::common_verus::shift_lemmas::*;
                use crate::backend::serial::u64::common_verus::mask_lemmas::*;
                use vstd::bits::*;
                use vstd::arithmetic::power2::*;

                assert(i < 256);

                // Prove i >> 3 = i / 8 using shift lemma
                lemma_u64_shr_is_div(i as u64, 3);
                // pow2(3) = 8
                lemma2_to64();
                assert(byte_idx < 32);

                // Prove i & 7 = i % 8 using mask lemma
                lemma_u64_low_bits_mask_is_mod(i as u64, 3);
                // low_bits_mask(3) = 7 and pow2(3) = 8
                lemma2_to64();
                assert(bit_idx < 8);
            }

            bits[i] = ((self.bytes[byte_idx] >> bit_idx) & 1u8) == 1;
            i += 1;
        }

        proof {
            assume(bits_to_nat(&bits) == bytes_to_nat(&self.bytes));
        }

        bits
    }

}
} // verus!

impl Scalar {
    /// Get the bits of the scalar, in little-endian order
    /* <VERIFICATION NOTE>
    - Opaque types like Iterator not supported in Verus yet
<<<<<<< HEAD
    - see bits_le_v above for a Verus-compatible version
=======
    - This is used in only one place, in montgomery.rs - shall we rewrite it like bits_le_v above?
>>>>>>> 7a20ca15
    </VERIFICATION NOTE> */
    pub(crate) fn bits_le(&self) -> impl DoubleEndedIterator<Item = bool> + '_ {
        (0..256).map(|i| {
            // As i runs from 0..256, the bottom 3 bits index the bit, while the upper bits index
            // the byte. Since self.bytes is little-endian at the byte level, this iterator is
            // little-endian on the bit level
            ((self.bytes[i >> 3] >> (i & 7)) & 1u8) == 1
        })
    }

    verus! {
        /// Compute a width-\\(w\\) "Non-Adjacent Form" of this scalar.
        ///
        /// A width-\\(w\\) NAF of a positive integer \\(k\\) is an expression
        /// $$
        /// k = \sum_{i=0}\^m n\_i 2\^i,
        /// $$
        /// where each nonzero
        /// coefficient \\(n\_i\\) is odd and bounded by \\(|n\_i| < 2\^{w-1}\\),
        /// \\(n\_{m-1}\\) is nonzero, and at most one of any \\(w\\) consecutive
        /// coefficients is nonzero.  (Hankerson, Menezes, Vanstone; def 3.32).
        ///
        /// The length of the NAF is at most one more than the length of
        /// the binary representation of \\(k\\).  This is why the
        /// `Scalar` type maintains an invariant (invariant #1) that the top bit is
        /// \\(0\\), so that the NAF of a scalar has at most 256 digits.
        ///
        /// Intuitively, this is like a binary expansion, except that we
        /// allow some coefficients to grow in magnitude up to
        /// \\(2\^{w-1}\\) so that the nonzero coefficients are as sparse
        /// as possible.
        ///
        /// When doing scalar multiplication, we can then use a lookup
        /// table of precomputed multiples of a point to add the nonzero
        /// terms \\( k_i P \\).  Using signed digits cuts the table size
        /// in half, and using odd digits cuts the table size in half
        /// again.
        ///
        /// To compute a \\(w\\)-NAF, we use a modification of Algorithm 3.35 of HMV:
        ///
        /// 1. \\( i \gets 0 \\)
        /// 2. While \\( k \ge 1 \\):
        ///     1. If \\(k\\) is odd, \\( n_i \gets k \operatorname{mods} 2^w \\), \\( k \gets k - n_i \\).
        ///     2. If \\(k\\) is even, \\( n_i \gets 0 \\).
        ///     3. \\( k \gets k / 2 \\), \\( i \gets i + 1 \\).
        /// 3. Return \\( n_0, n_1, ... , \\)
        ///
        /// Here \\( \bar x = x \operatorname{mods} 2^w \\) means the
        /// \\( \bar x \\) with \\( \bar x \equiv x \pmod{2^w} \\) and
        /// \\( -2^{w-1} \leq \bar x < 2^{w-1} \\).
        ///
        /// We implement this by scanning across the bits of \\(k\\) from
        /// least-significant bit to most-significant-bit.
        /// Write the bits of \\(k\\) as
        /// $$
        /// k = \sum\_{i=0}\^m k\_i 2^i,
        /// $$
        /// and split the sum as
        /// $$
        /// k = \sum\_{i=0}^{w-1} k\_i 2^i + 2^w \sum\_{i=0} k\_{i+w} 2^i
        /// $$
        /// where the first part is \\( k \mod 2^w \\).
        ///
        /// If \\( k \mod 2^w\\) is odd, and \\( k \mod 2^w < 2^{w-1} \\), then we emit
        /// \\( n_0 = k \mod 2^w \\).  Instead of computing
        /// \\( k - n_0 \\), we just advance \\(w\\) bits and reindex.
        ///
        /// If \\( k \mod 2^w\\) is odd, and \\( k \mod 2^w \ge 2^{w-1} \\), then
        /// \\( n_0 = k \operatorname{mods} 2^w = k \mod 2^w - 2^w \\).
        /// The quantity \\( k - n_0 \\) is
        /// $$
        /// \begin{aligned}
        /// k - n_0 &= \sum\_{i=0}^{w-1} k\_i 2^i + 2^w \sum\_{i=0} k\_{i+w} 2^i
        ///          - \sum\_{i=0}^{w-1} k\_i 2^i + 2^w \\\\
        /// &= 2^w + 2^w \sum\_{i=0} k\_{i+w} 2^i
        /// \end{aligned}
        /// $$
        /// so instead of computing the subtraction, we can set a carry
        /// bit, advance \\(w\\) bits, and reindex.
        ///
        /// If \\( k \mod 2^w\\) is even, we emit \\(0\\), advance 1 bit
        /// and reindex.  In fact, by setting all digits to \\(0\\)
        /// initially, we don't need to emit anything.
        /* <VERIFICATION NOTE>
<<<<<<< HEAD
         assumed as external spec; spec incomplete
=======
         assumed external spec
>>>>>>> 7a20ca15
        </VERIFICATION NOTE> */
        #[verifier::external_body]
        pub(crate) fn non_adjacent_form(&self, w: usize) -> (result: [i8; 256])
        requires
            2 <= w <= 8,
        ensures
            true
            // TODO
        {
            // required by the NAF definition
            // VERIFICATION NOTE: we tell verus not to verify debug assertions
            #[cfg(not(verus_keep_ghost))]
            debug_assert!(w >= 2);
            // required so that the NAF digits fit in i8
            // VERIFICATION NOTE: we tell verus not to verify debug assertions
            #[cfg(not(verus_keep_ghost))]
            debug_assert!(w <= 8);

            let mut naf = [0i8; 256];

            // VERIFICATION NOTE: Inline the read_le_u64_into logic to avoid Verus unsupported features - IN PROGRESS
            /* <ORIGINAL CODE>
            let mut x_u64 = [0u64; 5];
            read_le_u64_into(&self.bytes, &mut x_u64[0..4]);
             <ORIGINAL CODE> */
            // Read 4 u64s from the 32-byte array (self.bytes)
            let mut x_u64 = [0u64; 5];
            x_u64[0] = u64::from_le_bytes([
                self.bytes[0], self.bytes[1], self.bytes[2], self.bytes[3],
                self.bytes[4], self.bytes[5], self.bytes[6], self.bytes[7],
            ]);
            x_u64[1] = u64::from_le_bytes([
                self.bytes[8], self.bytes[9], self.bytes[10], self.bytes[11],
                self.bytes[12], self.bytes[13], self.bytes[14], self.bytes[15],
            ]);
            x_u64[2] = u64::from_le_bytes([
                self.bytes[16], self.bytes[17], self.bytes[18], self.bytes[19],
                self.bytes[20], self.bytes[21], self.bytes[22], self.bytes[23],
            ]);
            x_u64[3] = u64::from_le_bytes([
                self.bytes[24], self.bytes[25], self.bytes[26], self.bytes[27],
                self.bytes[28], self.bytes[29], self.bytes[30], self.bytes[31],
            ]);
            // x_u64[4] remains 0

            let width = 1 << w;
            let window_mask = width - 1;

            let mut pos = 0;
            let mut carry = 0;
            while pos < 256 {
                // Construct a buffer of bits of the scalar, starting at bit `pos`
                let u64_idx = pos / 64;
                let bit_idx = pos % 64;
                let bit_buf: u64 = if bit_idx < 64 - w {
                    // This window's bits are contained in a single u64
                    x_u64[u64_idx] >> bit_idx
                } else {
                    // Combine the current u64's bits with the bits from the next u64
                    (x_u64[u64_idx] >> bit_idx) | (x_u64[1 + u64_idx] << (64 - bit_idx))
                };
<<<<<<< HEAD

                // Add the carry into the current window
                let window = carry + (bit_buf & window_mask);

=======

                // Add the carry into the current window
                let window = carry + (bit_buf & window_mask);

>>>>>>> 7a20ca15
                if window & 1 == 0 {
                    // If the window value is even, preserve the carry and continue.
                    // Why is the carry preserved?
                    // If carry == 0 and window & 1 == 0, then the next carry should be 0
                    // If carry == 1 and window & 1 == 0, then bit_buf & 1 == 1 so the next carry should be 1
                    pos += 1;
                    continue;
                }

                if window < width / 2 {
                    carry = 0;
                    naf[pos] = window as i8;
                } else {
                    carry = 1;
                    naf[pos] = (window as i8).wrapping_sub(width as i8);
                }

                pos += w;
            }

            naf
        }
        /* <VERIFICATION NOTE>
        Helper inline functions for as_radix_16, moved outside function body for Verus compatibility
        </VERIFICATION NOTE> */
        #[allow(clippy::identity_op)]
        #[inline(always)]
        fn bot_half(x: u8) -> u8 {
            (x >> 0) & 15
        }
        #[inline(always)]
        fn top_half(x: u8) -> u8 {
            (x >> 4) & 15
        }

        /// Write this scalar in radix 16, with coefficients in \\([-8,8)\\),
        /// i.e., compute \\(a\_i\\) such that
        /// $$
        ///    a = a\_0 + a\_1 16\^1 + \cdots + a_{63} 16\^{63},
        /// $$
        /// with \\(-8 \leq a_i < 8\\) for \\(0 \leq i < 63\\) and \\(-8 \leq a_{63} \leq 8\\).
        ///
        /// The largest value that can be decomposed like this is just over \\(2^{255}\\). Thus, in
        /// order to not error, the top bit MUST NOT be set, i.e., `Self` MUST be less than
        /// \\(2^{255}\\).

        #[verifier::external_body]
        pub(crate) fn as_radix_16(&self) -> [i8; 64] {
            // VERIFICATION NOTE: we tell verus not to verify debug assertions
            #[cfg(not(verus_keep_ghost))]
            debug_assert!(self[31] <= 127);
            let mut output = [0i8; 64];


            // Step 1: change radix.
            // Convert from radix 256 (bytes) to radix 16 (nibbles)
            // VERIFICATION NOTE: Moved helper functions outside for Verus compatibility
            /* <ORIGINAL CODE>
            #[allow(clippy::identity_op)]
            #[inline(always)]
            fn bot_half(x: u8) -> u8 {
                (x >> 0) & 15
            }
            #[inline(always)]
            fn top_half(x: u8) -> u8 {
                (x >> 4) & 15
            }

            for i in 0..32 {
                output[2 * i] = bot_half(self[i]) as i8;
                output[2 * i + 1] = top_half(self[i]) as i8;
            }
            </ORIGINAL CODE> */
            for i in 0..32 {
                output[2 * i] = Self::bot_half(self.bytes[i]) as i8;
                output[2 * i + 1] = Self::top_half(self.bytes[i]) as i8;
            }
            // Precondition note: since self[31] <= 127, output[63] <= 7

            // Step 2: recenter coefficients from [0,16) to [-8,8)
            for i in 0..63 {
                let carry = (output[i] + 8) >> 4;
                output[i] -= carry << 4;
                /* <ORIGINAL CODE> :
                output[i + 1] += carry;
                </ORIGINAL CODE> */
                // VERIFICATION NOTE: Changed += to + for Verus compatibility
<<<<<<< HEAD
                output[i + 1] += carry;
=======
                output[i + 1] = output[i + 1] + carry;
>>>>>>> 7a20ca15
            }
            // Precondition note: output[63] is not recentered.  It
            // increases by carry <= 1.  Thus output[63] <= 8.

            output
        }

    } // verus!

    /// Returns a size hint indicating how many entries of the return
    /// value of `to_radix_2w` are nonzero.
    #[cfg(any(feature = "alloc", all(test, feature = "precomputed-tables")))]
    pub(crate) fn to_radix_2w_size_hint(w: usize) -> usize {
        debug_assert!(w >= 4);
        debug_assert!(w <= 8);

        let digits_count = match w {
            4..=7 => (256 + w - 1) / w,
            // See comment in to_radix_2w on handling the terminal carry.
            8 => (256 + w - 1) / w + 1_usize,
            _ => panic!("invalid radix parameter"),
        };

        debug_assert!(digits_count <= 64);
        digits_count
    }

    /// Creates a representation of a Scalar in radix \\( 2^w \\) with \\(w = 4, 5, 6, 7, 8\\) for
    /// use with the Pippenger algorithm. Higher radixes are not supported to save cache space.
    /// Radix 256 is near-optimal even for very large inputs.
    ///
    /// Radix below 16 or above 256 is prohibited.
    /// This method returns digits in a fixed-sized array, excess digits are zeroes.
    ///
    /// For radix 16, `Self` must be less than \\(2^{255}\\). This is because most integers larger
    /// than \\(2^{255}\\) are unrepresentable in the form described below for \\(w = 4\\). This
    /// would be true for \\(w = 8\\) as well, but it is compensated for by increasing the size
    /// hint by 1.
    ///
    /// ## Scalar representation
    ///
    /// Radix \\(2\^w\\), with \\(n = ceil(256/w)\\) coefficients in \\([-(2\^w)/2,(2\^w)/2)\\),
    /// i.e., scalar is represented using digits \\(a\_i\\) such that
    /// $$
    ///    a = a\_0 + a\_1 2\^1w + \cdots + a_{n-1} 2\^{w*(n-1)},
    /// $$
    /// with \\(-2\^w/2 \leq a_i < 2\^w/2\\) for \\(0 \leq i < (n-1)\\) and \\(-2\^w/2 \leq a_{n-1} \leq 2\^w/2\\).
    ///
    #[cfg(any(feature = "alloc", feature = "precomputed-tables"))]
    pub(crate) fn as_radix_2w(&self, w: usize) -> [i8; 64] {
        debug_assert!(w >= 4);
        debug_assert!(w <= 8);

        if w == 4 {
            return self.as_radix_16();
        }

        // Scalar formatted as four `u64`s with carry bit packed into the highest bit.
        let mut scalar64x4 = [0u64; 4];
        read_le_u64_into(&self.bytes, &mut scalar64x4[0..4]);

        let radix: u64 = 1 << w;
        let window_mask: u64 = radix - 1;

        let mut carry = 0u64;
        let mut digits = [0i8; 64];
        let digits_count = (256 + w - 1) / w;
        #[allow(clippy::needless_range_loop)]
        for i in 0..digits_count {
            // Construct a buffer of bits of the scalar, starting at `bit_offset`.
            let bit_offset = i * w;
            let u64_idx = bit_offset / 64;
            let bit_idx = bit_offset % 64;

            // Read the bits from the scalar
            let bit_buf: u64 = if bit_idx < 64 - w || u64_idx == 3 {
                // This window's bits are contained in a single u64,
                // or it's the last u64 anyway.
                scalar64x4[u64_idx] >> bit_idx
            } else {
                // Combine the current u64's bits with the bits from the next u64
                (scalar64x4[u64_idx] >> bit_idx) | (scalar64x4[1 + u64_idx] << (64 - bit_idx))
            };

            // Read the actual coefficient value from the window
            let coef = carry + (bit_buf & window_mask); // coef = [0, 2^r)

            // Recenter coefficients from [0,2^w) to [-2^w/2, 2^w/2)
            carry = (coef + (radix / 2)) >> w;
            digits[i] = ((coef as i64) - (carry << w) as i64) as i8;
        }

        // When 4 < w < 8, we can fold the final carry onto the last digit d,
        // because d < 2^w/2 so d + carry*2^w = d + 1*2^w < 2^(w+1) < 2^8.
        //
        // When w = 8, we can't fit carry*2^w into an i8.  This should
        // not happen anyways, because the final carry will be 0 for
        // reduced scalars, but Scalar invariant #1 allows 255-bit scalars.
        // To handle this, we expand the size_hint by 1 when w=8,
        // and accumulate the final carry onto another digit.
        match w {
            8 => digits[digits_count] += carry as i8,
            _ => digits[digits_count - 1] += (carry << w) as i8,
        }

        digits
    }

    verus! {
    /// Unpack this `Scalar` to an `UnpackedScalar` for faster arithmetic.
    pub(crate) fn unpack(&self) -> UnpackedScalar {
        UnpackedScalar::from_bytes(&self.bytes)
    }

    /// Reduce this `Scalar` modulo \\(\ell\\).
    #[allow(non_snake_case)]
    fn reduce(&self) -> Scalar {
        let x = self.unpack();
        assume(limbs_bounded(&x));
        assume(limbs_bounded(&constants::R));
        let xR = UnpackedScalar::mul_internal(&x, &constants::R);
        let x_mod_l = UnpackedScalar::montgomery_reduce(&xR);
        x_mod_l.pack()
    }
    /// Check whether this `Scalar` is the canonical representative mod \\(\ell\\). This is not
    /// public because any `Scalar` that is publicly observed is reduced, by scalar invariant #2.
    fn is_canonical(&self) -> Choice {
        self.ct_eq(&self.reduce())
    }
    } // verus!
}

verus! {
// Helper function for montgomery_invert
// VERIFICATION NOTE: Moved inline function outside the body of montgomery_invert
#[inline]
fn square_multiply(y: &mut UnpackedScalar, squarings: usize, x: &UnpackedScalar) {
    assume(limbs_bounded(y));
    assume(limbs_bounded(x));
    for _ in 0..squarings
        invariant limbs_bounded(y), limbs_bounded(x)
    {
        *y = y.montgomery_square();
    }
    *y = UnpackedScalar::montgomery_mul(y, x);
    assume(limbs_bounded(y));
}
} // verus!

impl UnpackedScalar {
    verus! {
    /// Pack the limbs of this `UnpackedScalar` into a `Scalar`.
    fn pack(&self) -> Scalar {
        Scalar {
            bytes: self.as_bytes(),
        }
    }

    /// Inverts an UnpackedScalar in Montgomery form.
    #[rustfmt::skip] // keep alignment of addition chain and squarings
    #[allow(clippy::just_underscores_and_digits)]
    pub fn montgomery_invert(&self) -> (result: UnpackedScalar)
<<<<<<< HEAD
    requires
        limbs_bounded(&self),
    ensures
        limbs_bounded(&result),
        (to_nat(&result.limbs) * to_nat(&self.limbs)) % group_order() == (montgomery_radix() * montgomery_radix()) % group_order(),
        // Equivalent to: from_montgomery(result) * from_montgomery(self) ≡ 1 (mod L)
        // Expressed in Montgomery form: (result/R) * (self/R) ≡ 1, i.e., result * self ≡ R² (mod L)
=======
    ensures
        limbs_bounded(&result),
        // Postcondition: result * self ≡ 1 (mod group_order) in Montgomery form
        to_nat(&result.limbs) * to_nat(&self.limbs) % group_order() == 1,
>>>>>>> 7a20ca15
    {
        // Uses the addition chain from
        // https://briansmith.org/ecc-inversion-addition-chains-01#curve25519_scalar_inversion
        let    _1 = *self;
        assume(limbs_bounded(&_1));
        let   _10 = _1.montgomery_square();
        assume(limbs_bounded(&_10));
        let  _100 = _10.montgomery_square();
        assume(limbs_bounded(&_100));
        let   _11 = UnpackedScalar::montgomery_mul(&_10,     &_1);
        assume(limbs_bounded(&_11));
        let  _101 = UnpackedScalar::montgomery_mul(&_10,    &_11);
        assume(limbs_bounded(&_101));
        let  _111 = UnpackedScalar::montgomery_mul(&_10,   &_101);
        assume(limbs_bounded(&_111));
        let _1001 = UnpackedScalar::montgomery_mul(&_10,   &_111);
        assume(limbs_bounded(&_1001));
        let _1011 = UnpackedScalar::montgomery_mul(&_10,  &_1001);
        assume(limbs_bounded(&_1011));
        let _1111 = UnpackedScalar::montgomery_mul(&_100, &_1011);
        assume(limbs_bounded(&_1111));

        // _10000
        let mut y = UnpackedScalar::montgomery_mul(&_1111, &_1);
        assume(limbs_bounded(&y));

        square_multiply(&mut y, 123 + 3, &_101);
        square_multiply(&mut y,   2 + 2, &_11);
        square_multiply(&mut y,   1 + 4, &_1111);
        square_multiply(&mut y,   1 + 4, &_1111);
        square_multiply(&mut y,       4, &_1001);
        square_multiply(&mut y,       2, &_11);
        square_multiply(&mut y,   1 + 4, &_1111);
        square_multiply(&mut y,   1 + 3, &_101);
        square_multiply(&mut y,   3 + 3, &_101);
        square_multiply(&mut y,       3, &_111);
        square_multiply(&mut y,   1 + 4, &_1111);
        square_multiply(&mut y,   2 + 3, &_111);
        square_multiply(&mut y,   2 + 2, &_11);
        square_multiply(&mut y,   1 + 4, &_1011);
        square_multiply(&mut y,   2 + 4, &_1011);
        square_multiply(&mut y,   6 + 4, &_1001);
        square_multiply(&mut y,   2 + 2, &_11);
        square_multiply(&mut y,   3 + 2, &_11);
        square_multiply(&mut y,   3 + 2, &_11);
        square_multiply(&mut y,   1 + 4, &_1001);
        square_multiply(&mut y,   1 + 3, &_111);
        square_multiply(&mut y,   2 + 4, &_1111);
        square_multiply(&mut y,   1 + 4, &_1011);
        square_multiply(&mut y,       3, &_101);
        square_multiply(&mut y,   2 + 4, &_1111);
        square_multiply(&mut y,       3, &_101);
        square_multiply(&mut y,   1 + 2, &_11);

        proof {
            assume(limbs_bounded(&y));
<<<<<<< HEAD
            assume((to_nat(&y.limbs) * to_nat(&self.limbs)) % group_order() == (montgomery_radix() * montgomery_radix()) % group_order());
=======
            assume(to_nat(&y.limbs) * to_nat(&self.limbs) % group_order() == 1);
>>>>>>> 7a20ca15
        }

        y
    }

    /// Inverts an UnpackedScalar not in Montgomery form.
    pub fn invert(&self) -> (result: UnpackedScalar)
    ensures
        limbs_bounded(&result),
        // Postcondition: result * self ≡ 1 (mod group_order)
        to_nat(&result.limbs) * to_nat(&self.limbs) % group_order() == 1,
    {
<<<<<<< HEAD
        /* <ORIGINAL CODE>
                self.as_montgomery().montgomery_invert().from_montgomery()
        </ORIGINAL CODE> */
        
=======
>>>>>>> 7a20ca15
        assume(limbs_bounded(self));
        let mont = self.as_montgomery();
        assume(limbs_bounded(&mont));
        let inv = mont.montgomery_invert();
        assume(limbs_bounded(&inv));
        let result = inv.from_montgomery();

        proof {
            assume(limbs_bounded(&result));
            assume(to_nat(&result.limbs) * to_nat(&self.limbs) % group_order() == 1);
        }

        result
    }
    } // verus!
}

#[cfg(feature = "group")]
impl Field for Scalar {
    const ZERO: Self = Self::ZERO;
    const ONE: Self = Self::ONE;

    fn random(mut rng: impl RngCore) -> Self {
        // NOTE: this is duplicated due to different `rng` bounds
        let mut scalar_bytes = [0u8; 64];
        rng.fill_bytes(&mut scalar_bytes);
        Self::from_bytes_mod_order_wide(&scalar_bytes)
    }

    fn square(&self) -> Self {
        self * self
    }

    fn double(&self) -> Self {
        self + self
    }

    fn invert(&self) -> CtOption<Self> {
        CtOption::new(self.invert(), !self.is_zero())
    }

    fn sqrt_ratio(num: &Self, div: &Self) -> (Choice, Self) {
        #[allow(unused_qualifications)]
        group::ff::helpers::sqrt_ratio_generic(num, div)
    }

    fn sqrt(&self) -> CtOption<Self> {
        #[allow(unused_qualifications)]
        group::ff::helpers::sqrt_tonelli_shanks(
            self,
            [
                0xcb02_4c63_4b9e_ba7d,
                0x029b_df3b_d45e_f39a,
                0x0000_0000_0000_0000,
                0x0200_0000_0000_0000,
            ],
        )
    }
}

#[cfg(feature = "group")]
impl PrimeField for Scalar {
    type Repr = [u8; 32];

    fn from_repr(repr: Self::Repr) -> CtOption<Self> {
        Self::from_canonical_bytes(repr)
    }

    fn from_repr_vartime(repr: Self::Repr) -> Option<Self> {
        // Check that the high bit is not set
        if (repr[31] >> 7) != 0u8 {
            return None;
        }

        let candidate = Scalar { bytes: repr };

        if candidate == candidate.reduce() {
            Some(candidate)
        } else {
            None
        }
    }

    fn to_repr(&self) -> Self::Repr {
        self.to_bytes()
    }

    fn is_odd(&self) -> Choice {
        Choice::from(self.as_bytes()[0] & 1)
    }

    const MODULUS: &'static str =
        "0x1000000000000000000000000000000014def9dea2f79cd65812631a5cf5d3ed";
    const NUM_BITS: u32 = 253;
    const CAPACITY: u32 = 252;

    const TWO_INV: Self = Self {
        bytes: [
            0xf7, 0xe9, 0x7a, 0x2e, 0x8d, 0x31, 0x09, 0x2c, 0x6b, 0xce, 0x7b, 0x51, 0xef, 0x7c,
            0x6f, 0x0a, 0x00, 0x00, 0x00, 0x00, 0x00, 0x00, 0x00, 0x00, 0x00, 0x00, 0x00, 0x00,
            0x00, 0x00, 0x00, 0x08,
        ],
    };
    const MULTIPLICATIVE_GENERATOR: Self = Self {
        bytes: [
            2, 0, 0, 0, 0, 0, 0, 0, 0, 0, 0, 0, 0, 0, 0, 0, 0, 0, 0, 0, 0, 0, 0, 0, 0, 0, 0, 0, 0,
            0, 0, 0,
        ],
    };
    const S: u32 = 2;
    const ROOT_OF_UNITY: Self = Self {
        bytes: [
            0xd4, 0x07, 0xbe, 0xeb, 0xdf, 0x75, 0x87, 0xbe, 0xfe, 0x83, 0xce, 0x42, 0x53, 0x56,
            0xf0, 0x0e, 0x7a, 0xc2, 0xc1, 0xab, 0x60, 0x6d, 0x3d, 0x7d, 0xe7, 0x81, 0x79, 0xe0,
            0x10, 0x73, 0x4a, 0x09,
        ],
    };
    const ROOT_OF_UNITY_INV: Self = Self {
        bytes: [
            0x19, 0xcc, 0x37, 0x71, 0x3a, 0xed, 0x8a, 0x99, 0xd7, 0x18, 0x29, 0x60, 0x8b, 0xa3,
            0xee, 0x05, 0x86, 0x3d, 0x3e, 0x54, 0x9f, 0x92, 0xc2, 0x82, 0x18, 0x7e, 0x86, 0x1f,
            0xef, 0x8c, 0xb5, 0x06,
        ],
    };
    const DELTA: Self = Self {
        bytes: [
            16, 0, 0, 0, 0, 0, 0, 0, 0, 0, 0, 0, 0, 0, 0, 0, 0, 0, 0, 0, 0, 0, 0, 0, 0, 0, 0, 0, 0,
            0, 0, 0,
        ],
    };
}

#[cfg(feature = "group-bits")]
impl PrimeFieldBits for Scalar {
    type ReprBits = [u8; 32];

    fn to_le_bits(&self) -> FieldBits<Self::ReprBits> {
        self.to_repr().into()
    }

    fn char_le_bits() -> FieldBits<Self::ReprBits> {
        constants::BASEPOINT_ORDER_PRIVATE.to_bytes().into()
    }
}

#[cfg(feature = "group")]
impl FromUniformBytes<64> for Scalar {
    fn from_uniform_bytes(bytes: &[u8; 64]) -> Self {
        Scalar::from_bytes_mod_order_wide(bytes)
    }
}

/// Read one or more u64s stored as little endian bytes.
///
/// ## Panics
/// Panics if `src.len() != 8 * dst.len()`.
fn read_le_u64_into(src: &[u8], dst: &mut [u64]) {
    assert!(
        src.len() == 8 * dst.len(),
        "src.len() = {}, dst.len() = {}",
        src.len(),
        dst.len()
    );
    for (bytes, val) in src.chunks(8).zip(dst.iter_mut()) {
        *val = u64::from_le_bytes(
            bytes
                .try_into()
                .expect("Incorrect src length, should be 8 * dst.len()"),
        );
    }
}

/// _Clamps_ the given little-endian representation of a 32-byte integer. Clamping the value puts
/// it in the range:
///
/// **n ∈ 2^254 + 8\*{0, 1, 2, 3, . . ., 2^251 − 1}**
///
/// # Explanation of clamping
///
/// For Curve25519, h = 8, and multiplying by 8 is the same as a binary left-shift by 3 bits.
/// If you take a secret scalar value between 2^251 and 2^252 – 1 and left-shift by 3 bits
/// then you end up with a 255-bit number with the most significant bit set to 1 and
/// the least-significant three bits set to 0.
///
/// The Curve25519 clamping operation takes **an arbitrary 256-bit random value** and
/// clears the most-significant bit (making it a 255-bit number), sets the next bit, and then
/// clears the 3 least-significant bits. In other words, it directly creates a scalar value that is
/// in the right form and pre-multiplied by the cofactor.
///
/// See [here](https://neilmadden.blog/2020/05/28/whats-the-curve25519-clamping-all-about/) for
/// more details.
#[must_use]
pub const fn clamp_integer(mut bytes: [u8; 32]) -> [u8; 32] {
    bytes[0] &= 0b1111_1000;
    bytes[31] &= 0b0111_1111;
    bytes[31] |= 0b0100_0000;
    bytes
}

#[cfg(test)]
pub(crate) mod test {
    use super::*;

    #[cfg(feature = "alloc")]
    use alloc::vec::Vec;

    /// x = 2238329342913194256032495932344128051776374960164957527413114840482143558222
    pub static X: Scalar = Scalar {
        bytes: [
            0x4e, 0x5a, 0xb4, 0x34, 0x5d, 0x47, 0x08, 0x84, 0x59, 0x13, 0xb4, 0x64, 0x1b, 0xc2,
            0x7d, 0x52, 0x52, 0xa5, 0x85, 0x10, 0x1b, 0xcc, 0x42, 0x44, 0xd4, 0x49, 0xf4, 0xa8,
            0x79, 0xd9, 0xf2, 0x04,
        ],
    };
    /// 1/x = 6859937278830797291664592131120606308688036382723378951768035303146619657244
    pub static XINV: Scalar = Scalar {
        bytes: [
            0x1c, 0xdc, 0x17, 0xfc, 0xe0, 0xe9, 0xa5, 0xbb, 0xd9, 0x24, 0x7e, 0x56, 0xbb, 0x01,
            0x63, 0x47, 0xbb, 0xba, 0x31, 0xed, 0xd5, 0xa9, 0xbb, 0x96, 0xd5, 0x0b, 0xcd, 0x7a,
            0x3f, 0x96, 0x2a, 0x0f,
        ],
    };
    /// y = 2592331292931086675770238855846338635550719849568364935475441891787804997264
    pub static Y: Scalar = Scalar {
        bytes: [
            0x90, 0x76, 0x33, 0xfe, 0x1c, 0x4b, 0x66, 0xa4, 0xa2, 0x8d, 0x2d, 0xd7, 0x67, 0x83,
            0x86, 0xc3, 0x53, 0xd0, 0xde, 0x54, 0x55, 0xd4, 0xfc, 0x9d, 0xe8, 0xef, 0x7a, 0xc3,
            0x1f, 0x35, 0xbb, 0x05,
        ],
    };

    /// The largest scalar that satisfies invariant #1, i.e., the largest scalar with the top bit
    /// set to 0. Since this scalar violates invariant #2, i.e., it's greater than the modulus `l`,
    /// addition and subtraction are broken. The only thing you can do with this is scalar-point
    /// multiplication (and actually also scalar-scalar multiplication, but that's just a quirk of
    /// our implementation).
    pub(crate) static LARGEST_UNREDUCED_SCALAR: Scalar = Scalar {
        bytes: [
            0xff, 0xff, 0xff, 0xff, 0xff, 0xff, 0xff, 0xff, 0xff, 0xff, 0xff, 0xff, 0xff, 0xff,
            0xff, 0xff, 0xff, 0xff, 0xff, 0xff, 0xff, 0xff, 0xff, 0xff, 0xff, 0xff, 0xff, 0xff,
            0xff, 0xff, 0xff, 0x7f,
        ],
    };

    /// x*y = 5690045403673944803228348699031245560686958845067437804563560795922180092780
    static X_TIMES_Y: Scalar = Scalar {
        bytes: [
            0x6c, 0x33, 0x74, 0xa1, 0x89, 0x4f, 0x62, 0x21, 0x0a, 0xaa, 0x2f, 0xe1, 0x86, 0xa6,
            0xf9, 0x2c, 0xe0, 0xaa, 0x75, 0xc2, 0x77, 0x95, 0x81, 0xc2, 0x95, 0xfc, 0x08, 0x17,
            0x9a, 0x73, 0x94, 0x0c,
        ],
    };

    /// sage: l = 2^252 + 27742317777372353535851937790883648493
    /// sage: big = 2^256 - 1
    /// sage: repr((big % l).digits(256))
    static CANONICAL_2_256_MINUS_1: Scalar = Scalar {
        bytes: [
            28, 149, 152, 141, 116, 49, 236, 214, 112, 207, 125, 115, 244, 91, 239, 198, 254, 255,
            255, 255, 255, 255, 255, 255, 255, 255, 255, 255, 255, 255, 255, 15,
        ],
    };

    static A_SCALAR: Scalar = Scalar {
        bytes: [
            0x1a, 0x0e, 0x97, 0x8a, 0x90, 0xf6, 0x62, 0x2d, 0x37, 0x47, 0x02, 0x3f, 0x8a, 0xd8,
            0x26, 0x4d, 0xa7, 0x58, 0xaa, 0x1b, 0x88, 0xe0, 0x40, 0xd1, 0x58, 0x9e, 0x7b, 0x7f,
            0x23, 0x76, 0xef, 0x09,
        ],
    };

    static A_NAF: [i8; 256] = [
        0, 13, 0, 0, 0, 0, 0, 0, 0, 7, 0, 0, 0, 0, 0, 0, -9, 0, 0, 0, 0, -11, 0, 0, 0, 0, 3, 0, 0,
        0, 0, 1, 0, 0, 0, 0, 9, 0, 0, 0, 0, -5, 0, 0, 0, 0, 0, 0, 3, 0, 0, 0, 0, 11, 0, 0, 0, 0,
        11, 0, 0, 0, 0, 0, -9, 0, 0, 0, 0, 0, -3, 0, 0, 0, 0, 9, 0, 0, 0, 0, 0, 1, 0, 0, 0, 0, 0,
        0, -1, 0, 0, 0, 0, 0, 9, 0, 0, 0, 0, -15, 0, 0, 0, 0, -7, 0, 0, 0, 0, -9, 0, 0, 0, 0, 0, 5,
        0, 0, 0, 0, 13, 0, 0, 0, 0, 0, -3, 0, 0, 0, 0, -11, 0, 0, 0, 0, -7, 0, 0, 0, 0, -13, 0, 0,
        0, 0, 11, 0, 0, 0, 0, -9, 0, 0, 0, 0, 0, 1, 0, 0, 0, 0, 0, -15, 0, 0, 0, 0, 1, 0, 0, 0, 0,
        7, 0, 0, 0, 0, 0, 0, 0, 0, 5, 0, 0, 0, 0, 0, 13, 0, 0, 0, 0, 0, 0, 11, 0, 0, 0, 0, 0, 15,
        0, 0, 0, 0, 0, -9, 0, 0, 0, 0, 0, 0, 0, -1, 0, 0, 0, 0, 0, 0, 0, 7, 0, 0, 0, 0, 0, -15, 0,
        0, 0, 0, 0, 15, 0, 0, 0, 0, 15, 0, 0, 0, 0, 15, 0, 0, 0, 0, 0, 1, 0, 0, 0, 0,
    ];

    const BASEPOINT_ORDER_MINUS_ONE: Scalar = Scalar {
        bytes: [
            0xec, 0xd3, 0xf5, 0x5c, 0x1a, 0x63, 0x12, 0x58, 0xd6, 0x9c, 0xf7, 0xa2, 0xde, 0xf9,
            0xde, 0x14, 0x00, 0x00, 0x00, 0x00, 0x00, 0x00, 0x00, 0x00, 0x00, 0x00, 0x00, 0x00,
            0x00, 0x00, 0x00, 0x10,
        ],
    };

    /// The largest clamped integer
    static LARGEST_CLAMPED_INTEGER: [u8; 32] = clamp_integer(LARGEST_UNREDUCED_SCALAR.bytes);

    #[test]
    fn fuzzer_testcase_reduction() {
        // LE bytes of 24519928653854221733733552434404946937899825954937634815
        let a_bytes = [
            255, 255, 255, 255, 255, 255, 255, 255, 255, 255, 255, 255, 255, 255, 255, 255, 255,
            255, 255, 255, 255, 255, 255, 0, 0, 0, 0, 0, 0, 0, 0, 0,
        ];
        // LE bytes of 4975441334397345751130612518500927154628011511324180036903450236863266160640
        let b_bytes = [
            0, 0, 0, 0, 0, 0, 0, 0, 0, 0, 0, 0, 0, 0, 0, 0, 0, 0, 0, 0, 0, 0, 0, 255, 210, 210,
            210, 255, 255, 255, 255, 10,
        ];
        // LE bytes of 6432735165214683820902750800207468552549813371247423777071615116673864412038
        let c_bytes = [
            134, 171, 119, 216, 180, 128, 178, 62, 171, 132, 32, 62, 34, 119, 104, 193, 47, 215,
            181, 250, 14, 207, 172, 93, 75, 207, 211, 103, 144, 204, 56, 14,
        ];

        let a = Scalar::from_bytes_mod_order(a_bytes);
        let b = Scalar::from_bytes_mod_order(b_bytes);
        let c = Scalar::from_bytes_mod_order(c_bytes);

        let mut tmp = [0u8; 64];

        // also_a = (a mod l)
        tmp[0..32].copy_from_slice(&a_bytes[..]);
        let also_a = Scalar::from_bytes_mod_order_wide(&tmp);

        // also_b = (b mod l)
        tmp[0..32].copy_from_slice(&b_bytes[..]);
        let also_b = Scalar::from_bytes_mod_order_wide(&tmp);

        let expected_c = a * b;
        let also_expected_c = also_a * also_b;

        assert_eq!(c, expected_c);
        assert_eq!(c, also_expected_c);
    }

    #[test]
    fn non_adjacent_form_test_vector() {
        let naf = A_SCALAR.non_adjacent_form(5);
        for i in 0..256 {
            assert_eq!(naf[i], A_NAF[i]);
        }
    }

    fn non_adjacent_form_iter(w: usize, x: &Scalar) {
        let naf = x.non_adjacent_form(w);

        // Reconstruct the scalar from the computed NAF
        let mut y = Scalar::ZERO;
        for i in (0..256).rev() {
            y += y;
            let digit = if naf[i] < 0 {
                -Scalar::from((-naf[i]) as u64)
            } else {
                Scalar::from(naf[i] as u64)
            };
            y += digit;
        }

        assert_eq!(*x, y);
    }

    #[test]
    fn non_adjacent_form_random() {
        let mut rng = rand::thread_rng();
        for _ in 0..1_000 {
            let x = Scalar::random(&mut rng);
            for w in &[5, 6, 7, 8] {
                non_adjacent_form_iter(*w, &x);
            }
        }
    }

    #[test]
    fn from_u64() {
        let val: u64 = 0xdeadbeefdeadbeef;
        let s = Scalar::from(val);
        assert_eq!(s[7], 0xde);
        assert_eq!(s[6], 0xad);
        assert_eq!(s[5], 0xbe);
        assert_eq!(s[4], 0xef);
        assert_eq!(s[3], 0xde);
        assert_eq!(s[2], 0xad);
        assert_eq!(s[1], 0xbe);
        assert_eq!(s[0], 0xef);
    }

    #[test]
    fn scalar_mul_by_one() {
        let test_scalar = X * Scalar::ONE;
        for i in 0..32 {
            assert!(test_scalar[i] == X[i]);
        }
    }

    #[test]
    fn add_reduces() {
        // Check that addition wraps around the modulus
        assert_eq!(BASEPOINT_ORDER_MINUS_ONE + Scalar::ONE, Scalar::ZERO);
    }

    #[test]
    fn sub_reduces() {
        // Check that subtraction wraps around the modulus
        assert_eq!(Scalar::ZERO - Scalar::ONE, BASEPOINT_ORDER_MINUS_ONE);
    }

    #[test]
    fn impl_add() {
        let two = Scalar::from(2u64);
        let one = Scalar::ONE;
        let should_be_two = one + one;
        assert_eq!(should_be_two, two);
    }

    #[allow(non_snake_case)]
    #[test]
    fn impl_mul() {
        let should_be_X_times_Y = X * Y;
        assert_eq!(should_be_X_times_Y, X_TIMES_Y);
    }

    #[allow(non_snake_case)]
    #[test]
    #[cfg(feature = "alloc")]
    fn impl_product() {
        // Test that product works for non-empty iterators
        let X_Y_vector = [X, Y];
        let should_be_X_times_Y: Scalar = X_Y_vector.iter().product();
        assert_eq!(should_be_X_times_Y, X_TIMES_Y);

        // Test that product works for the empty iterator
        let one = Scalar::ONE;
        let empty_vector = [];
        let should_be_one: Scalar = empty_vector.iter().product();
        assert_eq!(should_be_one, one);

        // Test that product works for iterators where Item = Scalar
        let xs = [Scalar::from(2u64); 10];
        let ys = [Scalar::from(3u64); 10];
        // now zs is an iterator with Item = Scalar
        let zs = xs.iter().zip(ys.iter()).map(|(x, y)| x * y);

        let x_prod: Scalar = xs.iter().product();
        let y_prod: Scalar = ys.iter().product();
        let z_prod: Scalar = zs.product();

        assert_eq!(x_prod, Scalar::from(1024u64));
        assert_eq!(y_prod, Scalar::from(59049u64));
        assert_eq!(z_prod, Scalar::from(60466176u64));
        assert_eq!(x_prod * y_prod, z_prod);
    }

    #[test]
    #[cfg(feature = "alloc")]
    fn impl_sum() {
        // Test that sum works for non-empty iterators
        let two = Scalar::from(2u64);
        let one_vector = [Scalar::ONE, Scalar::ONE];
        let should_be_two: Scalar = one_vector.iter().sum();
        assert_eq!(should_be_two, two);

        // Test that sum works for the empty iterator
        let zero = Scalar::ZERO;
        let empty_vector = [];
        let should_be_zero: Scalar = empty_vector.iter().sum();
        assert_eq!(should_be_zero, zero);

        // Test that sum works for owned types
        let xs = [Scalar::from(1u64); 10];
        let ys = [Scalar::from(2u64); 10];
        // now zs is an iterator with Item = Scalar
        let zs = xs.iter().zip(ys.iter()).map(|(x, y)| x + y);

        let x_sum: Scalar = xs.iter().sum();
        let y_sum: Scalar = ys.iter().sum();
        let z_sum: Scalar = zs.sum();

        assert_eq!(x_sum, Scalar::from(10u64));
        assert_eq!(y_sum, Scalar::from(20u64));
        assert_eq!(z_sum, Scalar::from(30u64));
        assert_eq!(x_sum + y_sum, z_sum);
    }

    #[test]
    fn square() {
        let expected = X * X;
        let actual = X.unpack().square().pack();
        for i in 0..32 {
            assert!(expected[i] == actual[i]);
        }
    }

    #[test]
    fn reduce() {
        let biggest = Scalar::from_bytes_mod_order([0xff; 32]);
        assert_eq!(biggest, CANONICAL_2_256_MINUS_1);
    }

    #[test]
    fn from_bytes_mod_order_wide() {
        let mut bignum = [0u8; 64];
        // set bignum = x + 2^256x
        for i in 0..32 {
            bignum[i] = X[i];
            bignum[32 + i] = X[i];
        }
        // 3958878930004874126169954872055634648693766179881526445624823978500314864344
        // = x + 2^256x (mod l)
        let reduced = Scalar {
            bytes: [
                216, 154, 179, 139, 210, 121, 2, 71, 69, 99, 158, 216, 23, 173, 63, 100, 204, 0,
                91, 50, 219, 153, 57, 249, 28, 82, 31, 197, 100, 165, 192, 8,
            ],
        };
        let test_red = Scalar::from_bytes_mod_order_wide(&bignum);
        for i in 0..32 {
            assert!(test_red[i] == reduced[i]);
        }
    }

    #[allow(non_snake_case)]
    #[test]
    fn invert() {
        let inv_X = X.invert();
        assert_eq!(inv_X, XINV);
        let should_be_one = inv_X * X;
        assert_eq!(should_be_one, Scalar::ONE);
    }

    // Negating a scalar twice should result in the original scalar.
    #[allow(non_snake_case)]
    #[test]
    fn neg_twice_is_identity() {
        let negative_X = -&X;
        let should_be_X = -&negative_X;

        assert_eq!(should_be_X, X);
    }

    #[test]
    fn to_bytes_from_bytes_roundtrips() {
        let unpacked = X.unpack();
        let bytes = unpacked.as_bytes();
        let should_be_unpacked = UnpackedScalar::from_bytes(&bytes);

        assert_eq!(should_be_unpacked.0, unpacked.0);
    }

    #[test]
    fn montgomery_reduce_matches_from_bytes_mod_order_wide() {
        let mut bignum = [0u8; 64];

        // set bignum = x + 2^256x
        for i in 0..32 {
            bignum[i] = X[i];
            bignum[32 + i] = X[i];
        }
        // x + 2^256x (mod l)
        //         = 3958878930004874126169954872055634648693766179881526445624823978500314864344
        let expected = Scalar {
            bytes: [
                216, 154, 179, 139, 210, 121, 2, 71, 69, 99, 158, 216, 23, 173, 63, 100, 204, 0,
                91, 50, 219, 153, 57, 249, 28, 82, 31, 197, 100, 165, 192, 8,
            ],
        };
        let reduced = Scalar::from_bytes_mod_order_wide(&bignum);

        // The reduced scalar should match the expected
        assert_eq!(reduced.bytes, expected.bytes);

        //  (x + 2^256x) * R
        let interim =
            UnpackedScalar::mul_internal(&UnpackedScalar::from_bytes_wide(&bignum), &constants::R);
        // ((x + 2^256x) * R) / R  (mod l)
        let montgomery_reduced = UnpackedScalar::montgomery_reduce(&interim);

        // The Montgomery reduced scalar should match the reduced one, as well as the expected
        assert_eq!(montgomery_reduced.0, reduced.unpack().0);
        assert_eq!(montgomery_reduced.0, expected.unpack().0)
    }

    #[test]
    fn canonical_decoding() {
        // canonical encoding of 1667457891
        let canonical_bytes = [
            99, 99, 99, 99, 0, 0, 0, 0, 0, 0, 0, 0, 0, 0, 0, 0, 0, 0, 0, 0, 0, 0, 0, 0, 0, 0, 0, 0,
            0, 0, 0, 0,
        ];

        // encoding of
        //   7265385991361016183439748078976496179028704920197054998554201349516117938192
        // = 28380414028753969466561515933501938171588560817147392552250411230663687203 (mod l)
        // non_canonical because unreduced mod l
        let non_canonical_bytes_because_unreduced = [16; 32];

        // encoding with high bit set, to check that the parser isn't pre-masking the high bit
        let non_canonical_bytes_because_highbit = [
            0, 0, 0, 0, 0, 0, 0, 0, 0, 0, 0, 0, 0, 0, 0, 0, 0, 0, 0, 0, 0, 0, 0, 0, 0, 0, 0, 0, 0,
            0, 0, 128,
        ];

        assert!(bool::from(
            Scalar::from_canonical_bytes(canonical_bytes).is_some()
        ));
        assert!(bool::from(
            Scalar::from_canonical_bytes(non_canonical_bytes_because_unreduced).is_none()
        ));
        assert!(bool::from(
            Scalar::from_canonical_bytes(non_canonical_bytes_because_highbit).is_none()
        ));
    }

    #[test]
    #[cfg(feature = "serde")]
    fn serde_bincode_scalar_roundtrip() {
        use bincode;
        let encoded = bincode::serialize(&X).unwrap();
        let parsed: Scalar = bincode::deserialize(&encoded).unwrap();
        assert_eq!(parsed, X);

        // Check that the encoding is 32 bytes exactly
        assert_eq!(encoded.len(), 32);

        // Check that the encoding itself matches the usual one
        assert_eq!(X, bincode::deserialize(X.as_bytes()).unwrap(),);
    }

    #[cfg(all(debug_assertions, feature = "alloc"))]
    #[test]
    #[should_panic]
    fn batch_invert_with_a_zero_input_panics() {
        let mut xs = vec![Scalar::ONE; 16];
        xs[3] = Scalar::ZERO;
        // This should panic in debug mode.
        Scalar::batch_invert(&mut xs);
    }

    #[test]
    #[cfg(feature = "alloc")]
    fn batch_invert_empty() {
        assert_eq!(Scalar::ONE, Scalar::batch_invert(&mut []));
    }

    #[test]
    #[cfg(feature = "alloc")]
    fn batch_invert_consistency() {
        let mut x = Scalar::from(1u64);
        let mut v1: Vec<_> = (0..16)
            .map(|_| {
                let tmp = x;
                x = x + x;
                tmp
            })
            .collect();
        let v2 = v1.clone();

        let expected: Scalar = v1.iter().product();
        let expected = expected.invert();
        let ret = Scalar::batch_invert(&mut v1);
        assert_eq!(ret, expected);

        for (a, b) in v1.iter().zip(v2.iter()) {
            assert_eq!(a * b, Scalar::ONE);
        }
    }

    #[cfg(feature = "precomputed-tables")]
    fn test_pippenger_radix_iter(scalar: Scalar, w: usize) {
        let digits_count = Scalar::to_radix_2w_size_hint(w);
        let digits = scalar.as_radix_2w(w);

        let radix = Scalar::from((1 << w) as u64);
        let mut term = Scalar::ONE;
        let mut recovered_scalar = Scalar::ZERO;
        for digit in &digits[0..digits_count] {
            let digit = *digit;
            if digit != 0 {
                let sdigit = if digit < 0 {
                    -Scalar::from((-(digit as i64)) as u64)
                } else {
                    Scalar::from(digit as u64)
                };
                recovered_scalar += term * sdigit;
            }
            term *= radix;
        }
        // When the input is unreduced, we may only recover the scalar mod l.
        assert_eq!(recovered_scalar, scalar.reduce());
    }

    #[test]
    #[cfg(feature = "precomputed-tables")]
    fn test_pippenger_radix() {
        use core::iter;
        // For each valid radix it tests that 1000 random-ish scalars can be restored
        // from the produced representation precisely.
        let cases = (2..100)
            .map(|s| Scalar::from(s as u64).invert())
            // The largest unreduced scalar, s = 2^255-1. This is not reduced mod l. Scalar mult
            // still works though.
            .chain(iter::once(LARGEST_UNREDUCED_SCALAR));

        for scalar in cases {
            test_pippenger_radix_iter(scalar, 6);
            test_pippenger_radix_iter(scalar, 7);
            test_pippenger_radix_iter(scalar, 8);
        }
    }

    #[test]
    #[cfg(feature = "alloc")]
    fn test_read_le_u64_into() {
        let cases: &[(&[u8], &[u64])] = &[
            (
                &[0xFE, 0xEF, 0x10, 0x01, 0x1F, 0xF1, 0x0F, 0xF0],
                &[0xF00F_F11F_0110_EFFE],
            ),
            (
                &[
                    0xFE, 0xEF, 0x10, 0x01, 0x1F, 0xF1, 0x0F, 0xF0, 0x12, 0x34, 0x56, 0x78, 0x9A,
                    0xBC, 0xDE, 0xF0,
                ],
                &[0xF00F_F11F_0110_EFFE, 0xF0DE_BC9A_7856_3412],
            ),
        ];

        for (src, expected) in cases {
            let mut dst = vec![0; expected.len()];
            read_le_u64_into(src, &mut dst);

            assert_eq!(&dst, expected, "Expected {:x?} got {:x?}", expected, dst);
        }
    }

    // Tests consistency of From<{integer}> impls for Scalar
    #[test]
    fn test_scalar_from_int() {
        let s1 = Scalar::ONE;

        // For `x` in `u8`, `u16`, `u32`, `u64`, and `u128`, check that
        // `Scalar::from(x + 1) == Scalar::from(x) + Scalar::from(1)`

        let x = 0x23u8;
        let sx = Scalar::from(x);
        assert_eq!(sx + s1, Scalar::from(x + 1));

        let x = 0x2323u16;
        let sx = Scalar::from(x);
        assert_eq!(sx + s1, Scalar::from(x + 1));

        let x = 0x2323_2323u32;
        let sx = Scalar::from(x);
        assert_eq!(sx + s1, Scalar::from(x + 1));

        let x = 0x2323_2323_2323_2323u64;
        let sx = Scalar::from(x);
        assert_eq!(sx + s1, Scalar::from(x + 1));

        let x = 0x2323_2323_2323_2323_2323_2323_2323_2323u128;
        let sx = Scalar::from(x);
        assert_eq!(sx + s1, Scalar::from(x + 1));
    }

    #[cfg(feature = "group")]
    #[test]
    fn ff_constants() {
        assert_eq!(Scalar::from(2u64) * Scalar::TWO_INV, Scalar::ONE);

        assert_eq!(
            Scalar::ROOT_OF_UNITY * Scalar::ROOT_OF_UNITY_INV,
            Scalar::ONE,
        );

        // ROOT_OF_UNITY^{2^s} mod m == 1
        assert_eq!(
            Scalar::ROOT_OF_UNITY.pow(&[1u64 << Scalar::S, 0, 0, 0]),
            Scalar::ONE,
        );

        // DELTA^{t} mod m == 1
        assert_eq!(
            Scalar::DELTA.pow(&[
                0x9604_98c6_973d_74fb,
                0x0537_be77_a8bd_e735,
                0x0000_0000_0000_0000,
                0x0400_0000_0000_0000,
            ]),
            Scalar::ONE,
        );
    }

    #[cfg(feature = "group")]
    #[test]
    fn ff_impls() {
        assert!(bool::from(Scalar::ZERO.is_even()));
        assert!(bool::from(Scalar::ONE.is_odd()));
        assert!(bool::from(Scalar::from(2u64).is_even()));
        assert!(bool::from(Scalar::DELTA.is_even()));

        assert!(bool::from(Field::invert(&Scalar::ZERO).is_none()));
        assert_eq!(Field::invert(&X).unwrap(), XINV);

        let x_sq = X.square();
        // We should get back either the positive or negative root.
        assert!([X, -X].contains(&x_sq.sqrt().unwrap()));

        assert_eq!(Scalar::from_repr_vartime(X.to_repr()), Some(X));
        assert_eq!(Scalar::from_repr_vartime([0xff; 32]), None);

        assert_eq!(Scalar::from_repr(X.to_repr()).unwrap(), X);
        assert!(bool::from(Scalar::from_repr([0xff; 32]).is_none()));
    }

    #[test]
    #[should_panic]
    fn test_read_le_u64_into_should_panic_on_bad_input() {
        let mut dst = [0_u64; 1];
        // One byte short
        read_le_u64_into(&[0xFE, 0xEF, 0x10, 0x01, 0x1F, 0xF1, 0x0F], &mut dst);
    }

    #[test]
    fn test_scalar_clamp() {
        let input = A_SCALAR.bytes;
        let expected = [
            0x18, 0x0e, 0x97, 0x8a, 0x90, 0xf6, 0x62, 0x2d, 0x37, 0x47, 0x02, 0x3f, 0x8a, 0xd8,
            0x26, 0x4d, 0xa7, 0x58, 0xaa, 0x1b, 0x88, 0xe0, 0x40, 0xd1, 0x58, 0x9e, 0x7b, 0x7f,
            0x23, 0x76, 0xef, 0x49,
        ];
        let actual = clamp_integer(input);
        assert_eq!(actual, expected);

        let expected = [
            0, 0, 0, 0, 0, 0, 0, 0, 0, 0, 0, 0, 0, 0, 0, 0, 0, 0, 0, 0, 0, 0, 0, 0, 0, 0, 0, 0, 0,
            0, 0, 0x40,
        ];
        let actual = clamp_integer([0; 32]);
        assert_eq!(expected, actual);
        let expected = [
            0xf8, 0xff, 0xff, 0xff, 0xff, 0xff, 0xff, 0xff, 0xff, 0xff, 0xff, 0xff, 0xff, 0xff,
            0xff, 0xff, 0xff, 0xff, 0xff, 0xff, 0xff, 0xff, 0xff, 0xff, 0xff, 0xff, 0xff, 0xff,
            0xff, 0xff, 0xff, 0x7f,
        ];
        let actual = clamp_integer([0xff; 32]);
        assert_eq!(actual, expected);

        assert_eq!(
            LARGEST_CLAMPED_INTEGER,
            clamp_integer(LARGEST_CLAMPED_INTEGER)
        );
    }

    // Check that a * b == a.reduce() * a.reduce() for ANY scalars a,b, even ones that violate
    // invariant #1, i.e., a,b > 2^255. Old versions of ed25519-dalek did multiplication where a
    // was reduced and b was clamped and unreduced. This checks that that was always well-defined.
    #[test]
    fn test_mul_reduction_invariance() {
        let mut rng = rand::thread_rng();

        for _ in 0..10 {
            // Also define c that's clamped. We'll make sure that clamping doesn't affect
            // computation
            let (a, b, c) = {
                let mut a_bytes = [0u8; 32];
                let mut b_bytes = [0u8; 32];
                let mut c_bytes = [0u8; 32];
                rng.fill_bytes(&mut a_bytes);
                rng.fill_bytes(&mut b_bytes);
                rng.fill_bytes(&mut c_bytes);
                (
                    Scalar { bytes: a_bytes },
                    Scalar { bytes: b_bytes },
                    Scalar {
                        bytes: clamp_integer(c_bytes),
                    },
                )
            };

            // Make sure this is the same product no matter how you cut it
            let reduced_mul_ab = a.reduce() * b.reduce();
            let reduced_mul_ac = a.reduce() * c.reduce();
            assert_eq!(a * b, reduced_mul_ab);
            assert_eq!(a.reduce() * b, reduced_mul_ab);
            assert_eq!(a * b.reduce(), reduced_mul_ab);
            assert_eq!(a * c, reduced_mul_ac);
            assert_eq!(a.reduce() * c, reduced_mul_ac);
            assert_eq!(a * c.reduce(), reduced_mul_ac);
        }
    }
}<|MERGE_RESOLUTION|>--- conflicted
+++ resolved
@@ -129,13 +129,10 @@
 #[cfg(any(test, feature = "group"))]
 use rand_core::RngCore;
 
- #[cfg(any(test, feature = "rand_core"))]
+#[cfg(any(test, feature = "rand_core"))]
 use rand_core::CryptoRngCore;
 // From a conflict:
 //use rand_core::{CryptoRng, RngCore};
-
-#[cfg(feature = "alloc")]
-use alloc::vec::Vec;
 
 #[cfg(feature = "alloc")]
 use alloc::vec::Vec;
@@ -186,7 +183,6 @@
 /*** <VERIFICATION-NOTE> Focus on u64; removed all other backend types </VERIFICATION-NOTE> ***/
 type UnpackedScalar = backend::serial::u64::scalar::Scalar52;
 
-verus!{
 /// The `Scalar` struct holds an element of \\(\mathbb Z / \ell\mathbb Z \\).
 #[allow(clippy::derived_hash_with_manual_eq)]
 #[derive(Copy, Clone, Hash)]
@@ -250,11 +246,7 @@
 
         // Then reduce mod the group order and return the reduced representative.
         let s = s_unreduced.reduce();
-<<<<<<< HEAD
         /*** <VERIFICATION-NOTE> We omit debug asserts from verification  </VERIFICATION-NOTE> ***/
-=======
-        /*** <VERIFICATION-NOTE> We can omit debug asserts from verification (true?) </VERIFICATION-NOTE> ***/
->>>>>>> 7a20ca15
         #[cfg(not(verus_keep_ghost))]
         debug_assert_eq!(0u8, s[31] >> 7);
 
@@ -358,7 +350,6 @@
     }
 }
 } // verus!
-<<<<<<< HEAD
 
 /* <VERIFICATION NOTE>
  Left outside verification scope
@@ -373,22 +364,6 @@
 impl<'a> MulAssign<&'a Scalar> for Scalar {
     fn mul_assign(&mut self, _rhs: &'a Scalar)
 
-=======
-
-/* <VERIFICATION NOTE>
- Left outside verification scope
-</VERIFICATION NOTE> */
-impl Debug for Scalar {
-    fn fmt(&self, f: &mut core::fmt::Formatter<'_>) -> core::fmt::Result {
-        write!(f, "Scalar{{\n\tbytes: {:?},\n}}", &self.bytes)
-    }
-}
-
-verus! {
-impl<'a> MulAssign<&'a Scalar> for Scalar {
-    fn mul_assign(&mut self, _rhs: &'a Scalar)
-
->>>>>>> 7a20ca15
     {
         /* <VERIFICATION NOTE>
          Store unpacked values explicitly for limbs_bounded assumption
@@ -491,13 +466,8 @@
         let mut bytes = [0u8; 32];
         #[allow(clippy::needless_range_loop)]
         for i in 0..32 {
-<<<<<<< HEAD
             // VERIFICATION NOTE: Use wrapper function for Verus compatibility instead of direct subtle call
             // ORIGINAL CODE: bytes[i] = u8::conditional_select(&a.bytes[i], &b.bytes[i], choice);
-=======
-            // SB NOTE: Use wrapper function for Verus compatibility instead of direct subtle call
-            // ORIGINAL: bytes[i] = u8::conditional_select(&a.bytes[i], &b.bytes[i], choice);
->>>>>>> 7a20ca15
             bytes[i] = select_u8(&a.bytes[i], &b.bytes[i], choice);
         }
         Scalar { bytes }
@@ -669,7 +639,6 @@
 
 verus! {
 
-
 impl Scalar {
     /// The scalar \\( 0 \\).
    // pub const ZERO: Self = Self { bytes: [0u8; 32] };
@@ -715,17 +684,12 @@
     /// let mut csprng = OsRng;
     /// let a: Scalar = Scalar::random(&mut csprng);
     /// # }
-<<<<<<< HEAD
-    /// ```
-    pub fn random<R: CryptoRngCore + ?Sized>(rng: &mut R) -> Self
-=======
     /* <VERIFICATION NOTE>
      Added verifier::external_body annotation
     </VERIFICATION NOTE> */
     #[verifier::external_body]
     pub fn random<R: CryptoRngCore + ?Sized>(rng: &mut R) -> (result: Self)
         ensures is_random_scalar(&result)
->>>>>>> 7a20ca15
     {
         let mut scalar_bytes = [0u8; 64];
         rng.fill_bytes(&mut scalar_bytes);
@@ -1064,11 +1028,7 @@
                 forall|j: int| 0 <= j < scratch.len() ==> #[trigger] limbs_bounded(&scratch[j]),
             decreases i
         {
-<<<<<<< HEAD
             i -= 1;
-=======
-            i = i - 1;
->>>>>>> 7a20ca15
             let input_unpacked = inputs[i].unpack();
 
             proof {
@@ -1084,6 +1044,7 @@
             inputs[i] = UnpackedScalar::montgomery_mul(&acc, &scratch[i]).pack();
             acc = tmp;
         }
+
 
         #[cfg(feature = "zeroize")]
         Zeroize::zeroize(&mut scratch);
@@ -1102,10 +1063,7 @@
     /* <VERIFICATION NOTE>
      This is a Verus-compatible version of bits_le from below that returns an array instead of an iterator
     </VERIFICATION NOTE> */
-<<<<<<< HEAD
     #[allow(dead_code)]
-=======
->>>>>>> 7a20ca15
     pub(crate) fn bits_le_v(&self) -> (result: [bool; 256])
     ensures
         bits_to_nat(&result) == bytes_to_nat(&self.bytes),
@@ -1166,11 +1124,7 @@
     /// Get the bits of the scalar, in little-endian order
     /* <VERIFICATION NOTE>
     - Opaque types like Iterator not supported in Verus yet
-<<<<<<< HEAD
     - see bits_le_v above for a Verus-compatible version
-=======
-    - This is used in only one place, in montgomery.rs - shall we rewrite it like bits_le_v above?
->>>>>>> 7a20ca15
     </VERIFICATION NOTE> */
     pub(crate) fn bits_le(&self) -> impl DoubleEndedIterator<Item = bool> + '_ {
         (0..256).map(|i| {
@@ -1255,11 +1209,7 @@
         /// and reindex.  In fact, by setting all digits to \\(0\\)
         /// initially, we don't need to emit anything.
         /* <VERIFICATION NOTE>
-<<<<<<< HEAD
          assumed as external spec; spec incomplete
-=======
-         assumed external spec
->>>>>>> 7a20ca15
         </VERIFICATION NOTE> */
         #[verifier::external_body]
         pub(crate) fn non_adjacent_form(&self, w: usize) -> (result: [i8; 256])
@@ -1321,17 +1271,10 @@
                     // Combine the current u64's bits with the bits from the next u64
                     (x_u64[u64_idx] >> bit_idx) | (x_u64[1 + u64_idx] << (64 - bit_idx))
                 };
-<<<<<<< HEAD
 
                 // Add the carry into the current window
                 let window = carry + (bit_buf & window_mask);
 
-=======
-
-                // Add the carry into the current window
-                let window = carry + (bit_buf & window_mask);
-
->>>>>>> 7a20ca15
                 if window & 1 == 0 {
                     // If the window value is even, preserve the carry and continue.
                     // Why is the carry preserved?
@@ -1419,11 +1362,7 @@
                 output[i + 1] += carry;
                 </ORIGINAL CODE> */
                 // VERIFICATION NOTE: Changed += to + for Verus compatibility
-<<<<<<< HEAD
                 output[i + 1] += carry;
-=======
-                output[i + 1] = output[i + 1] + carry;
->>>>>>> 7a20ca15
             }
             // Precondition note: output[63] is not recentered.  It
             // increases by carry <= 1.  Thus output[63] <= 8.
@@ -1586,7 +1525,6 @@
     #[rustfmt::skip] // keep alignment of addition chain and squarings
     #[allow(clippy::just_underscores_and_digits)]
     pub fn montgomery_invert(&self) -> (result: UnpackedScalar)
-<<<<<<< HEAD
     requires
         limbs_bounded(&self),
     ensures
@@ -1594,12 +1532,6 @@
         (to_nat(&result.limbs) * to_nat(&self.limbs)) % group_order() == (montgomery_radix() * montgomery_radix()) % group_order(),
         // Equivalent to: from_montgomery(result) * from_montgomery(self) ≡ 1 (mod L)
         // Expressed in Montgomery form: (result/R) * (self/R) ≡ 1, i.e., result * self ≡ R² (mod L)
-=======
-    ensures
-        limbs_bounded(&result),
-        // Postcondition: result * self ≡ 1 (mod group_order) in Montgomery form
-        to_nat(&result.limbs) * to_nat(&self.limbs) % group_order() == 1,
->>>>>>> 7a20ca15
     {
         // Uses the addition chain from
         // https://briansmith.org/ecc-inversion-addition-chains-01#curve25519_scalar_inversion
@@ -1656,11 +1588,7 @@
 
         proof {
             assume(limbs_bounded(&y));
-<<<<<<< HEAD
             assume((to_nat(&y.limbs) * to_nat(&self.limbs)) % group_order() == (montgomery_radix() * montgomery_radix()) % group_order());
-=======
-            assume(to_nat(&y.limbs) * to_nat(&self.limbs) % group_order() == 1);
->>>>>>> 7a20ca15
         }
 
         y
@@ -1673,13 +1601,10 @@
         // Postcondition: result * self ≡ 1 (mod group_order)
         to_nat(&result.limbs) * to_nat(&self.limbs) % group_order() == 1,
     {
-<<<<<<< HEAD
         /* <ORIGINAL CODE>
                 self.as_montgomery().montgomery_invert().from_montgomery()
         </ORIGINAL CODE> */
         
-=======
->>>>>>> 7a20ca15
         assume(limbs_bounded(self));
         let mont = self.as_montgomery();
         assume(limbs_bounded(&mont));
