--- conflicted
+++ resolved
@@ -5,12 +5,9 @@
 
 ## 4.x series
 
-<<<<<<< HEAD
 * Make `digest` an optional feature
-=======
 * Make `rand_core` an optional feature
 * Add target u32/u64 backend overrides
->>>>>>> 47a0c3ea
 * Migrate documentation to docs.rs hosted
 * Fix backend documentation generation
 * Deprecate `EdwardsPoint::hash_from_bytes` and rename it `EdwardsPoint::nonspect_map_to_curve`
