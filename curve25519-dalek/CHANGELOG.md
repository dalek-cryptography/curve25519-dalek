--- conflicted
+++ resolved
@@ -5,15 +5,13 @@
 
 ## 4.x series
 
-<<<<<<< HEAD
 ### Unreleased
 
 * Add implementation for `PrimeFieldBits`, behind the `group-bits` feature flag.
-=======
+
 ### 4.1.1
 
 * Mark `constants::BASEPOINT_ORDER` deprecated from pub API
->>>>>>> 533b53a0
 
 ### 4.1.0
 
