//! Arithmetic mod \\(2\^{252} + 27742317777372353535851937790883648493\\)
//! with five \\(52\\)-bit unsigned limbs.
//!
//! \\(51\\)-bit limbs would cover the desired bit range (\\(253\\)
//! bits), but isn't large enough to reduce a \\(512\\)-bit number with
//! Montgomery multiplication, so \\(52\\) bits is used instead.  To see
//! that this is safe for intermediate results, note that the largest
//! limb in a \\(5\times 5\\) product of \\(52\\)-bit limbs will be
//!
//! ```text
//! (0xfffffffffffff^2) * 5 = 0x4ffffffffffff60000000000005 (107 bits).
//! ```

<<<<<<< HEAD
use super::subtle_assumes::select;
=======
use crate::backend::serial::u64::subtle_assumes::select;
>>>>>>> 7a20ca15
use core::fmt::Debug;
use core::ops::{Index, IndexMut};
use subtle::Choice;

#[cfg(feature = "zeroize")]
use zeroize::Zeroize;

use crate::constants;

#[allow(unused_imports)]
use super::scalar_lemmas::*;
#[allow(unused_imports)]
use super::scalar_specs::*;
#[allow(unused_imports)]
use vstd::arithmetic::div_mod::*;
#[allow(unused_imports)]
use vstd::arithmetic::power2::*;
use vstd::prelude::*;

verus! {
/// The `Scalar52` struct represents an element in
/// \\(\mathbb Z / \ell \mathbb Z\\) as 5 \\(52\\)-bit limbs.
#[derive(Copy, Clone)]
pub struct Scalar52 {
    pub limbs: [u64; 5],
}

} // verus!

impl Debug for Scalar52 {
    fn fmt(&self, f: &mut core::fmt::Formatter<'_>) -> core::fmt::Result {
        write!(f, "Scalar52: {:?}", self.limbs)
    }
}

#[cfg(feature = "zeroize")]
impl Zeroize for Scalar52 {
    fn zeroize(&mut self) {
        self.limbs.zeroize();
    }
}

verus! {
impl Index<usize> for Scalar52 {
    type Output = u64;
    fn index(&self, _index: usize) -> (result: &u64)
    requires
<<<<<<< HEAD
        _index < 5, 
    ensures
        result == &(self.limbs[_index as int]),
    {
=======
        _index < 5, // VERIFICATION NOTE: we can't be sure this will hold in practice
    ensures
        result == &(self.limbs[_index as int]),
    {
        // VERIFICATION NOTE: is this safe without checks ??
>>>>>>> 7a20ca15
        &(self.limbs[_index])
    }
}
} // verus!

<<<<<<< HEAD
// VERIFICATION EXCLUDED: mutable returns unsupported by Verus
=======
// VERIFICATION EXCLUDED: some mutables unsupported by Verus
>>>>>>> 7a20ca15
impl IndexMut<usize> for Scalar52 {
    fn index_mut(&mut self, _index: usize) -> &mut u64 {
        // VERIFICATION NOTE: is this safe without checks ??
        &mut (self.limbs[_index])
    }
}

verus! {
/// u64 * u64 = u128 multiply helper
#[inline(always)]
fn m(x: u64, y: u64) -> (z: u128)
requires
    x < (1u64 << 52),
    y < (1u64 << 52),
ensures
    z < (1u128 << 104),
    z == x * y
{
    proof {lemma_52_52(x, y);}
    (x as u128) * (y as u128)
}

impl Scalar52 {
    /// The scalar \\( 0 \\).
    pub const ZERO: Scalar52 = Scalar52 { limbs: [0, 0, 0, 0, 0] };

    /// Unpack a 32 byte / 256 bit scalar into 5 52-bit limbs.
    #[rustfmt::skip] // keep alignment of s[*] calculations
    pub fn from_bytes(bytes: &[u8; 32]) -> (s: Scalar52)
    ensures bytes_to_nat(bytes) == to_nat(&s.limbs)
    {
        let mut words = [0u64; 4];
        for i in 0..4
            invariant 0 <= i <= 4 // proof
        {
            for j in 0..8
                invariant 0 <= j <= 8 && i < 4
            {
                proof {
                    assert(i < 4 && j < 8);
                    assert((i as u64)*8u64 < 32u64);
                    let idx = (i as u64) * 8 + (j as u64);
                    assert(idx < 32);
                }
                words[i] |= (bytes[(i * 8) + j] as u64) << (j * 8);
            }
        }
        //TODO: prove that bytes_to_nat(bytes) == words_to_nat(&words)
        assume(bytes_to_nat(bytes) == words_to_nat(&words));
        proof {
            assert(1u64 << 52 > 0) by (bit_vector);
            assert(1u64 << 48 > 0) by (bit_vector);
            // TODO: prove property about words array
        }

        let mask = (1u64 << 52) - 1;
        let top_mask = (1u64 << 48) - 1;
        let mut s = Scalar52 { limbs: [0u64, 0u64, 0u64, 0u64, 0u64] };
        //test workflow graphs
        s.limbs[0] =   words[0]                            & mask;
        s.limbs[1] = ((words[0] >> 52) | (words[1] << 12)) & mask;
        s.limbs[2] = ((words[1] >> 40) | (words[2] << 24)) & mask;
        s.limbs[3] = ((words[2] >> 28) | (words[3] << 36)) & mask;
        s.limbs[4] =  (words[3] >> 16)                     & top_mask;

        assume(false); // TODO: complete the proof

        s
    }

    /// Reduce a 64 byte / 512 bit scalar mod l
    #[rustfmt::skip] // keep alignment of lo[*] and hi[*] calculations
    pub fn from_bytes_wide(bytes: &[u8; 64]) -> (s: Scalar52)
    ensures
        limbs_bounded(&s),
        to_nat(&s.limbs) == bytes_wide_to_nat(bytes) % group_order(),
    {
        assume(false); // TODO: complete the proof
        let mut words = [0u64; 8];
        for i in 0..8 {
            for j in 0..8 {
                assume(false);
                words[i] |= (bytes[(i * 8) + j] as u64) << (j * 8);
            }
        }

        let mask = (1u64 << 52) - 1;
        let mut lo = Scalar52 { limbs: [0u64, 0u64, 0u64, 0u64, 0u64] };
        let mut hi = Scalar52 { limbs: [0u64, 0u64, 0u64, 0u64, 0u64] };

        lo[0] =   words[0]                             & mask;
        lo[1] = ((words[0] >> 52) | (words[ 1] << 12)) & mask;
        lo[2] = ((words[1] >> 40) | (words[ 2] << 24)) & mask;
        lo[3] = ((words[2] >> 28) | (words[ 3] << 36)) & mask;
        lo[4] = ((words[3] >> 16) | (words[ 4] << 48)) & mask;
        hi[0] =  (words[4] >>  4)                      & mask;
        hi[1] = ((words[4] >> 56) | (words[ 5] <<  8)) & mask;
        hi[2] = ((words[5] >> 44) | (words[ 6] << 20)) & mask;
        hi[3] = ((words[6] >> 32) | (words[ 7] << 32)) & mask;
        hi[4] =   words[7] >> 20                             ;

        lo = Scalar52::montgomery_mul(&lo, &constants::R);  // (lo * R) / R = lo
        hi = Scalar52::montgomery_mul(&hi, &constants::RR); // (hi * R^2) / R = hi * R

        Scalar52::add(&hi, &lo)
    }

    /// Pack the limbs of this `Scalar52` into 32 bytes
    #[rustfmt::skip] // keep alignment of s[*] calculations
    #[allow(clippy::identity_op)]
    #[allow(clippy::wrong_self_convention)]
    pub fn as_bytes(self) -> (s: [u8; 32])
    ensures bytes_to_nat(&s) == to_nat(&self.limbs)
    {
        let mut s = [0u8; 32];

        s[ 0] =  (self.limbs[ 0] >>  0)                      as u8;
        s[ 1] =  (self.limbs[ 0] >>  8)                      as u8;
        s[ 2] =  (self.limbs[ 0] >> 16)                      as u8;
        s[ 3] =  (self.limbs[ 0] >> 24)                      as u8;
        s[ 4] =  (self.limbs[ 0] >> 32)                      as u8;
        s[ 5] =  (self.limbs[ 0] >> 40)                      as u8;
        s[ 6] = ((self.limbs[ 0] >> 48) | (self.limbs[ 1] << 4)) as u8;
        s[ 7] =  (self.limbs[ 1] >>  4)                      as u8;
        s[ 8] =  (self.limbs[ 1] >> 12)                      as u8;
        s[ 9] =  (self.limbs[ 1] >> 20)                      as u8;
        s[10] =  (self.limbs[ 1] >> 28)                      as u8;
        s[11] =  (self.limbs[ 1] >> 36)                      as u8;
        s[12] =  (self.limbs[ 1] >> 44)                      as u8;
        s[13] =  (self.limbs[ 2] >>  0)                      as u8;
        s[14] =  (self.limbs[ 2] >>  8)                      as u8;
        s[15] =  (self.limbs[ 2] >> 16)                      as u8;
        s[16] =  (self.limbs[ 2] >> 24)                      as u8;
        s[17] =  (self.limbs[ 2] >> 32)                      as u8;
        s[18] =  (self.limbs[ 2] >> 40)                      as u8;
        s[19] = ((self.limbs[ 2] >> 48) | (self.limbs[ 3] << 4)) as u8;
        s[20] =  (self.limbs[ 3] >>  4)                      as u8;
        s[21] =  (self.limbs[ 3] >> 12)                      as u8;
        s[22] =  (self.limbs[ 3] >> 20)                      as u8;
        s[23] =  (self.limbs[ 3] >> 28)                      as u8;
        s[24] =  (self.limbs[ 3] >> 36)                      as u8;
        s[25] =  (self.limbs[ 3] >> 44)                      as u8;
        s[26] =  (self.limbs[ 4] >>  0)                      as u8;
        s[27] =  (self.limbs[ 4] >>  8)                      as u8;
        s[28] =  (self.limbs[ 4] >> 16)                      as u8;
        s[29] =  (self.limbs[ 4] >> 24)                      as u8;
        s[30] =  (self.limbs[ 4] >> 32)                      as u8;
        s[31] =  (self.limbs[ 4] >> 40)                      as u8;

        assume(false); // TODO: complete the proof

        s
    }

    // VERIFICATION NOTE: validation in progress git issue #74
    /// Compute `a + b` (mod l)
    pub fn add(a: &Scalar52, b: &Scalar52) -> (s: Scalar52)
    requires
        limbs_bounded(a),
        limbs_bounded(b),
        to_nat(&a.limbs) < group_order(),
        to_nat(&b.limbs) < group_order(),
    // VERIFICATION NOTE: can we introduce a Valid or Canonical scalar predicate to cover such preconditions ?
    ensures
        to_nat(&s.limbs) == (to_nat(&a.limbs) + to_nat(&b.limbs)) % group_order(),
    {
        let mut sum = Scalar52 { limbs: [0u64, 0u64, 0u64, 0u64, 0u64] };
        proof { assert(1u64 << 52 > 0) by (bit_vector); }
        let mask = (1u64 << 52) - 1;

        // a + b
        let mut carry: u64 = 0;
        proof {
            // Base case: empty subrange has value 0
            assert(seq_u64_to_nat(a.limbs@.subrange(0, 0 as int)) == 0);
            assert(seq_u64_to_nat(b.limbs@.subrange(0, 0 as int)) == 0);
            assert(seq_u64_to_nat(sum.limbs@.subrange(0, 0 as int)) == 0);
            assert((carry >> 52) == 0) by (bit_vector) requires carry == 0;
            lemma2_to64();
            assert(pow2(0) == 1);
        }
        for i in 0..5
           invariant
                    forall|j: int| 0 <= j < i ==> sum.limbs[j] < 1u64 << 52,
                    limbs_bounded(a),
                    limbs_bounded(b),
                    mask == (1u64 << 52) - 1,
                    i == 0 ==> carry == 0,
                    i >= 1 ==> (carry >> 52) < 2,
                    seq_u64_to_nat(a.limbs@.subrange(0, i as int)) + seq_u64_to_nat(b.limbs@.subrange(0, i as int)) ==
                    seq_u64_to_nat(sum.limbs@.subrange(0, i as int)) + (carry >> 52) * pow2((52 * (i) as nat))
        {
            proof {lemma_add_loop_bounds(i as int, carry, a.limbs[i as int], b.limbs[i as int]);}
            let ghost old_carry = carry;
            carry = a.limbs[i] + b.limbs[i] + (carry >> 52);
            let ghost sum_loop_start = sum;
            sum.limbs[i] = carry & mask;
            assert(sum_loop_start.limbs@.subrange(0, i as int) == sum.limbs@.subrange(0, i as int));
            proof {
                lemma_add_loop_invariant(sum, carry, i, a, b, old_carry, mask, sum_loop_start);
            }
            proof {lemma_add_carry_and_sum_bounds(carry, mask);}
        }

        assert(seq_u64_to_nat(a.limbs@.subrange(0, 5 as int)) + seq_u64_to_nat(b.limbs@.subrange(0, 5 as int)) ==
               seq_u64_to_nat(sum.limbs@.subrange(0, 5 as int)) + (carry >> 52) * pow2((52 * (5) as nat)));

        proof {lemma_add_sum_simplify(a, b, &sum, carry);}

        // subtract l if the sum is >= l
        proof { lemma_l_value_properties(&constants::L, &sum); }
        assert(group_order() > to_nat(&sum.limbs) - group_order() >= -group_order());
        proof{lemma_l_equals_group_order();}
        proof{lemma_mod_sub_multiples_vanish(to_nat(&sum.limbs) as int, group_order() as int);}
        Scalar52::sub(&sum, &constants::L)

    }

<<<<<<< HEAD

    // VERIFICATION NOTE: original sub function; we prove a refactored version below
    #[allow(dead_code)]
=======
    /*
>>>>>>> 7a20ca15
    pub fn sub_source(a: &Scalar52, b: &Scalar52) -> (s: Scalar52)
    requires
        limbs_bounded(a),
        limbs_bounded(b),
<<<<<<< HEAD
        -group_order() <= to_nat(&a.limbs) - to_nat(&b.limbs) < group_order(),
=======
>>>>>>> 7a20ca15
    ensures
        to_nat(&s.limbs) == (to_nat(&a.limbs) - to_nat(&b.limbs)) % (group_order() as int),
    {
        assume(false); // TODO: complete the proof
        let mut difference = Scalar52::ZERO;
        let mask = (1u64 << 52) - 1;

        // a - b
        let mut borrow: u64 = 0;
        for i in 0..5 {
<<<<<<< HEAD
            assume(false);
            borrow = a.limbs[i].wrapping_sub(b.limbs[i] + (borrow >> 63));
=======
            borrow = a[i].wrapping_sub(b[i] + (borrow >> 63));
>>>>>>> 7a20ca15
            difference[i] = borrow & mask;
        }

        // conditionally add l if the difference is negative
        difference.conditional_add_l(Choice::from((borrow >> 63) as u8));
        difference
    }
<<<<<<< HEAD


    // VERIFICATION NOTE: conditional_add_l function only used in original sub function
    #[allow(dead_code)]
    pub(crate) fn conditional_add_l(&mut self, condition: Choice) -> (carry: u64)
    requires
        limbs_bounded(&old(self)),
        to_nat(&old(self).limbs) + group_order() < pow2(260) 
    ensures
        // The mathematical value modulo group_order doesn't change (since L = group_order)
        to_nat(&self.limbs) % group_order() == to_nat(&old(self).limbs) % group_order(),
        // VERIFICATION NOTE: expression below unsupported by Verus
        //limbs_bounded(&self),

        // Meaning of conditional addition
        super::subtle_assumes::choice_is_true(condition) ==>
            to_nat(&self.limbs) == to_nat(&old(self).limbs) + group_order(),
        !super::subtle_assumes::choice_is_true(condition) ==>
            to_nat(&self.limbs) == to_nat(&old(self).limbs),
    {
        let mut carry: u64 = 0;

        proof {
            assert(1u64 << 52 > 0) by (bit_vector);
        }
        let mask = (1u64 << 52) - 1;

        for i in 0..5
            invariant
                mask == (1u64 << 52) - 1,
                forall|j: int| 0 <= j < i ==> self.limbs[j] < (1u64 << 52),
                forall|j: int| i <= j < 5 ==> self.limbs[j] == old(self).limbs[j],
                forall|j: int| i <= j < 5 ==> self.limbs[j] < (1u64 << 52),
                i == 0 ==> carry == 0,
                i >= 1 ==> (carry >> 52) < 2,
        {
            /* <VERIFICATION NOTE> Using wrapper function for Verus compatibility instead of direct call to conditional_select */
            let addend = select(&0, &constants::L.limbs[i], condition);
            /* <ORIGINAL CODE>
             let addend = u64::conditional_select(&0, &constants::L[i], condition);
             <ORIGINAL CODE>*/

            // Prove no overflow using the same lemma as in sub()
            proof {
                lemma_scalar_subtract_no_overflow(carry, self.limbs[i as int], addend, i as u32, &constants::L);
            }

            carry = (carry >> 52) + self.limbs[i] + addend;
            self.limbs[i] = carry & mask;

            proof {
                lemma_carry_bounded_after_mask(carry, mask);
            }
        }

        proof {
            // TODO: Prove the postconditions
            assume(to_nat(&self.limbs) % group_order() == to_nat(&old(self).limbs) % group_order());
         //   assume(limbs_bounded(&self));
            assume(super::subtle_assumes::choice_is_true(condition) ==>
                to_nat(&self.limbs) == to_nat(&old(self).limbs) + group_order());
            assume(!super::subtle_assumes::choice_is_true(condition) ==>
                to_nat(&self.limbs) == to_nat(&old(self).limbs));
=======
    */
    pub(crate) fn conditional_add_l(&mut self, condition: Choice) -> u64 {
        assume(false); // TODO: complete the proof
        let mut carry: u64 = 0;
        let mask = (1u64 << 52) - 1;

        for i in 0..5 {
            let addend = select(&0, &constants::L.limbs[i], condition);
            assume(false); // TODO: complete the proof
            carry = (carry >> 52) + self.limbs[i] + addend;
            self.limbs[i] = carry & mask;
>>>>>>> 7a20ca15
        }

        carry
    }


<<<<<<< HEAD
    /*  <VERIFICATION NOTE>
    - this is a refactored version of sub with some inlined functions for which we managed to finish proof.
    - see sub_source function above for the spec and code of the original sub function.
    <VERIFICATION NOTE> */
=======
    // VERIFICATION NOTE: validation in progress git issue #74
>>>>>>> 7a20ca15
    /// Compute `a - b` (mod l)
    pub fn sub(a: &Scalar52, b: &Scalar52) -> (s: Scalar52)
    requires
        limbs_bounded(a),
        limbs_bounded(b),
        // Without the following condition, all we can prove is something like:
        // to_nat(&a.limbs) >= to_nat(&b.limbs) ==> to_nat(&s.limbs) == to_nat(&a.limbs) - to_nat(&b.limbs),
        // to_nat(&a.limbs) < to_nat(&b.limbs) ==> to_nat(&s.limbs) == (to_nat(&a.limbs) - to_nat(&b.limbs) + pow2(260) + group_order()) % (pow2(260) as int),
        // In the 2nd case, `sub` doesn't always do subtraction mod group_order

        // VERIFICATION NOTE: isnt this always true? we should prove it then.
        -group_order() <= to_nat(&a.limbs) - to_nat(&b.limbs) < group_order(),
    ensures
        to_nat(&s.limbs) == (to_nat(&a.limbs) - to_nat(&b.limbs)) % (group_order() as int),
        limbs_bounded(&s), // VERIFICATION NOTE: Valid Scalar ??
    {
        let mut difference = Scalar52 { limbs: [0u64, 0u64, 0u64, 0u64, 0u64] };
        proof { assert(1u64 << 52 > 0) by (bit_vector);}
        let mask = (1u64 << 52) - 1;

        // a - b
        let mut borrow: u64 = 0;
        assert(seq_u64_to_nat(a.limbs@.subrange(0, 0 as int)) - seq_u64_to_nat(b.limbs@.subrange(0, 0 as int )) ==
                seq_u64_to_nat(difference.limbs@.subrange(0, 0 as int )));
        assert( (borrow >> 63) == 0 ) by (bit_vector)
            requires borrow == 0;
        assert(seq_u64_to_nat(a.limbs@.subrange(0, 0 as int)) - seq_u64_to_nat(b.limbs@.subrange(0, 0 as int )) ==
                seq_u64_to_nat(difference.limbs@.subrange(0, 0 as int )) - (borrow >> 63) * pow2((52 * (0) as nat)));
        for i in 0..5
            invariant
                      limbs_bounded(b),
                      limbs_bounded(a),
                      forall|j: int| 0 <= j < i ==> difference.limbs[j] < (1u64 << 52),
                      mask == (1u64 << 52) - 1,
                      seq_u64_to_nat(a.limbs@.subrange(0, i as int)) - seq_u64_to_nat(b.limbs@.subrange(0, i as int )) ==
                                    seq_u64_to_nat(difference.limbs@.subrange(0, i as int )) - (borrow >> 63) * pow2((52 * (i) as nat))
        {
            proof { assert ((borrow >> 63) < 2) by (bit_vector); }
            let ghost old_borrow = borrow;
            borrow = a.limbs[i].wrapping_sub(b.limbs[i] + (borrow >> 63));
            let ghost difference_loop1_start = difference;
            difference.limbs[i] = borrow & mask;
            assert(difference_loop1_start.limbs@.subrange(0, i as int) == difference.limbs@.subrange(0, i as int));
            assert(
            seq_u64_to_nat(a.limbs@.subrange(0, i as int)) - seq_u64_to_nat(b.limbs@.subrange(0, i as int )) ==
                        seq_u64_to_nat(difference_loop1_start.limbs@.subrange(0, i as int )) - (old_borrow >> 63) * pow2((52 * (i) as nat)));
            proof{
                lemma_sub_loop1_invariant(difference, borrow, i, a, b, old_borrow, mask, difference_loop1_start);
            }
            proof { lemma_borrow_and_mask_bounded(borrow, mask); }
        }

        assert(seq_u64_to_nat(a.limbs@.subrange(0, 5 as int)) - seq_u64_to_nat(b.limbs@.subrange(0, 5 as int )) ==
                seq_u64_to_nat(difference.limbs@.subrange(0, 5 as int )) - (borrow >> 63) * pow2((52 * (5) as nat)) );
        // conditionally add l if the difference is negative
        assert(borrow >> 63 == 1 || borrow >> 63 == 0) by (bit_vector);
        let mut carry: u64 = 0;
        let ghost difference_after_loop1 = difference;
        assert(seq_u64_to_nat(difference_after_loop1.limbs@.subrange(0, 0 as int)) == 0);
        assert(seq_u64_to_nat(constants::L.limbs@.subrange(0, 0 as int)) == 0);
        assert(seq_u64_to_nat(difference.limbs@.subrange(0, 0 as int)) == 0);
        assert(carry >> 52 == 0) by (bit_vector)
            requires carry == 0;
        for i in 0..5
            invariant
                      forall|j: int| 0 <= j < 5 ==> difference.limbs[j] < (1u64 << 52),  // from first loop
                      forall|j: int| i <= j < 5 ==> difference.limbs[j] == difference_after_loop1.limbs[j],
                      mask == (1u64 << 52) - 1,
                      i == 0 ==> carry == 0,
                      i >= 1 ==> (carry >> 52) < 2,
                      (i >=1 && borrow >> 63 == 0) ==> carry == difference.limbs[i-1],
                      borrow >> 63 == 0 ==> difference_after_loop1 == difference,
                      borrow >> 63 == 1 ==>
                          seq_u64_to_nat(difference_after_loop1.limbs@.subrange(0, i as int)) + seq_u64_to_nat(constants::L.limbs@.subrange(0, i as int)) ==
                          seq_u64_to_nat(difference.limbs@.subrange(0, i as int)) + (carry >> 52) * pow2(52 * i as nat)

        {
            let ghost old_carry = carry;
            let underflow = Choice::from((borrow >> 63) as u8);
            let addend = select(&0, &constants::L.limbs[i], underflow);
            if borrow >> 63 == 0 {
                assert(addend == 0);
            }
            if borrow >> 63 == 1 {
                assert(addend == constants::L.limbs[i as int]);
            }
            proof {lemma_scalar_subtract_no_overflow(carry, difference.limbs[i as int], addend, i as u32, &constants::L);}
            carry = (carry >> 52) + difference.limbs[i] + addend;
            let ghost difference_loop2_start = difference;
            difference.limbs[i] = carry & mask;
            proof {
                lemma_carry_bounded_after_mask(carry, mask);
                assert(difference_loop2_start.limbs@.subrange(0, i as int) == difference.limbs@.subrange(0, i as int));
                lemma_sub_loop2_invariant(difference, i, a, b, mask, difference_after_loop1, difference_loop2_start, carry, old_carry, addend, borrow);
            }
        }
        proof { lemma_sub_correct_after_loops(difference, carry, a, b, difference_after_loop1, borrow);}
        difference
    }

    /// Compute `a * b`
    #[inline(always)]
    #[rustfmt::skip] // keep alignment of z[*] calculations
    pub (crate) fn mul_internal(a: &Scalar52, b: &Scalar52) -> (z: [u128; 9])
    requires
        limbs_bounded(a),
        limbs_bounded(b),
    ensures
        slice128_to_nat(&z) == to_nat(&a.limbs) * to_nat(&b.limbs),
    {
        proof {lemma_mul_internal_no_overflow()}

        let mut z = [0u128; 9];

        z[0] = m(a.limbs[0], b.limbs[0]);
        z[1] = m(a.limbs[0], b.limbs[1]) + m(a.limbs[1], b.limbs[0]);
        z[2] = m(a.limbs[0], b.limbs[2]) + m(a.limbs[1], b.limbs[1]) + m(a.limbs[2], b.limbs[0]);
        z[3] = m(a.limbs[0], b.limbs[3]) + m(a.limbs[1], b.limbs[2]) + m(a.limbs[2], b.limbs[1]) + m(a.limbs[3], b.limbs[0]);
        z[4] = m(a.limbs[0], b.limbs[4]) + m(a.limbs[1], b.limbs[3]) + m(a.limbs[2], b.limbs[2]) + m(a.limbs[3], b.limbs[1]) + m(a.limbs[4], b.limbs[0]);
        z[5] =                 m(a.limbs[1], b.limbs[4]) + m(a.limbs[2], b.limbs[3]) + m(a.limbs[3], b.limbs[2]) + m(a.limbs[4], b.limbs[1]);
        z[6] =                                 m(a.limbs[2], b.limbs[4]) + m(a.limbs[3], b.limbs[3]) + m(a.limbs[4], b.limbs[2]);
        z[7] =                                                 m(a.limbs[3], b.limbs[4]) + m(a.limbs[4], b.limbs[3]);
        z[8] =                                                                 m(a.limbs[4], b.limbs[4]);

        proof {lemma_mul_internal_correct(&a.limbs, &b.limbs, &z);}

        z
    }


    // TODO Make this function more like the original?
    /// Compute `a^2`
    #[inline(always)]
    #[rustfmt::skip] // keep alignment of calculations
    pub (crate) fn square_internal(a: &Scalar52) -> (z: [u128; 9])
    requires
        limbs_bounded(a),
    ensures
        slice128_to_nat(&z) == to_nat(&a.limbs) * to_nat(&a.limbs),
    {
        proof {lemma_square_internal_no_overflow()}

        let mut z = [0u128; 9];
        z[0] = m(a.limbs[0], a.limbs[0]);
        z[1] = m(a.limbs[0], a.limbs[1]) * 2;
        z[2] = m(a.limbs[0], a.limbs[2]) * 2 + m(a.limbs[1], a.limbs[1]);
        z[3] = m(a.limbs[0], a.limbs[3]) * 2 + m(a.limbs[1], a.limbs[2]) * 2;
        z[4] = m(a.limbs[0], a.limbs[4]) * 2 + m(a.limbs[1], a.limbs[3]) * 2 + m(a.limbs[2], a.limbs[2]);
        z[5] =                 m(a.limbs[1], a.limbs[4]) * 2 + m(a.limbs[2], a.limbs[3]) * 2;
        z[6] =                                 m(a.limbs[2], a.limbs[4]) * 2 + m(a.limbs[3], a.limbs[3]);
        z[7] =                                                 m(a.limbs[3], a.limbs[4]) * 2;
        z[8] =                                                                 m(a.limbs[4], a.limbs[4]);

        proof {lemma_square_internal_correct(&a.limbs, &z);}

        z
    }

    /// Compute `limbs/R` (mod l), where R is the Montgomery modulus 2^260
    #[inline(always)]
    #[rustfmt::skip] // keep alignment of n* and r* calculations
    pub (crate) fn montgomery_reduce(limbs: &[u128; 9]) -> (result: Scalar52)
    ensures
        (to_nat(&result.limbs) * montgomery_radix()) % group_order() == slice128_to_nat(limbs) % group_order(),
        limbs_bounded(&result),
    {
        assume(false); // TODO: Add proper bounds checking and proofs


        // note: l[3] is zero, so its multiples can be skipped
        let l = &constants::L;

        // the first half computes the Montgomery adjustment factor n, and begins adding n*l to make limbs divisible by R
        let (carry, n0) = Self::part1(limbs[0]);
        let (carry, n1) = Self::part1(carry + limbs[1] + m(n0, l.limbs[1]));
        let (carry, n2) = Self::part1(carry + limbs[2] + m(n0, l.limbs[2]) + m(n1, l.limbs[1]));
        let (carry, n3) = Self::part1(carry + limbs[3] + m(n1, l.limbs[2]) + m(n2, l.limbs[1]));
        let (carry, n4) = Self::part1(carry + limbs[4] + m(n0, l.limbs[4]) + m(n2, l.limbs[2]) + m(n3, l.limbs[1]));

        // limbs is divisible by R now, so we can divide by R by simply storing the upper half as the result
        let (carry, r0) = Self::part2(carry + limbs[5] + m(n1, l.limbs[4]) + m(n3, l.limbs[2]) + m(n4, l.limbs[1]));
        let (carry, r1) = Self::part2(carry + limbs[6] + m(n2, l.limbs[4]) + m(n4, l.limbs[2]));
        let (carry, r2) = Self::part2(carry + limbs[7] + m(n3, l.limbs[4]));
        let (carry, r3) = Self::part2(carry + limbs[8] + m(n4, l.limbs[4]));
        let r4 = carry as u64;

        // result may be >= l, so attempt to subtract l
        Scalar52::sub(&Scalar52 { limbs: [r0, r1, r2, r3, r4] }, l)
    }


    /// Helper function for Montgomery reduction
    #[inline(always)]
    fn part1(sum: u128) -> (res: (u128, u64))
    {
        assume(false); // TODO: Add proper bounds checking and proofs
        let p = (sum as u64).wrapping_mul(constants::LFACTOR) & ((1u64 << 52) - 1);
        let carry = (sum + m(p, constants::L.limbs[0])) >> 52;
        (carry, p)
    }

    /// Helper function for Montgomery reduction
    #[inline(always)]
    fn part2(sum: u128) -> (res: (u128, u64))
    {
        assume(false); // TODO: Add proper bounds checking and proofs
        let w = (sum as u64) & ((1u64 << 52) - 1);
        let carry = sum >> 52;
        (carry, w)
    }

    /// Compute `a * b` (mod l)
    #[inline(never)]
    pub fn mul(a: &Scalar52, b: &Scalar52) -> (result: Scalar52)
    requires
        limbs_bounded(a),
        limbs_bounded(b),
    ensures
        to_nat(&result.limbs) == (to_nat(&a.limbs) * to_nat(&b.limbs)) % group_order(),
    {
        assume(false); // TODO: Add proper Montgomery arithmetic proofs
        let ab = Scalar52::montgomery_reduce(&Scalar52::mul_internal(a, b));
        Scalar52::montgomery_reduce(&Scalar52::mul_internal(&ab, &constants::RR))
    }

    /// Compute `a^2` (mod l)
    #[inline(never)]
    #[allow(dead_code)] // XXX we don't expose square() via the Scalar API
    pub fn square(&self) -> (result: Scalar52)
    requires
        limbs_bounded(self),
    ensures
        to_nat(&result.limbs) == (to_nat(&self.limbs) * to_nat(&self.limbs)) % group_order(),
    {
        assume(false); // TODO: Add proper Montgomery arithmetic proofs
        let aa = Scalar52::montgomery_reduce(&Scalar52::square_internal(self));
        Scalar52::montgomery_reduce(&Scalar52::mul_internal(&aa, &constants::RR))
    }

    /// Compute `(a * b) / R` (mod l), where R is the Montgomery modulus 2^260
    #[inline(never)]
    pub fn montgomery_mul(a: &Scalar52, b: &Scalar52) -> (result: Scalar52)
    requires
        limbs_bounded(a),
        limbs_bounded(b),
    ensures
        limbs_bounded(&result),
        (to_nat(&result.limbs) * montgomery_radix()) % group_order() == (to_nat(&a.limbs) * to_nat(&b.limbs)) % group_order(),
    {
        Scalar52::montgomery_reduce(&Scalar52::mul_internal(a, b))
    }

    /// Compute `(a^2) / R` (mod l) in Montgomery form, where R is the Montgomery modulus 2^260
    #[inline(never)]
    pub fn montgomery_square(&self) -> (result: Scalar52)
    requires
        limbs_bounded(self),
    ensures
        limbs_bounded(&result),
        (to_nat(&result.limbs) * montgomery_radix()) % group_order() == (to_nat(&self.limbs) * to_nat(&self.limbs)) % group_order(),
    {
        Scalar52::montgomery_reduce(&Scalar52::square_internal(self))
    }

    /// Puts a Scalar52 in to Montgomery form, i.e. computes `a*R (mod l)`
    #[inline(never)]
    pub fn as_montgomery(&self) -> (result: Scalar52)
    requires
        limbs_bounded(self),
    ensures
        limbs_bounded(&result),
        to_nat(&result.limbs) == (to_nat(&self.limbs) * montgomery_radix()) % group_order(),
    {
        proof {
            lemma_rr_limbs_bounded();
        }
        let result = Scalar52::montgomery_mul(self, &constants::RR);
        assume(to_nat(&result.limbs) == (to_nat(&self.limbs) * montgomery_radix()) % group_order());
        result
    }

    /// Takes a Scalar52 out of Montgomery form, i.e. computes `a/R (mod l)`
    #[allow(clippy::wrong_self_convention)]
    #[inline(never)]
    pub fn from_montgomery(&self) -> (result: Scalar52)
    requires
        limbs_bounded(self),
    ensures
        limbs_bounded(&result),
        (to_nat(&result.limbs) * montgomery_radix()) % group_order() == to_nat(&self.limbs) % group_order(),
    {
        let mut limbs = [0u128; 9];
        #[allow(clippy::needless_range_loop)]
        for i in 0..5
            invariant
                forall|j: int| #![auto] 0 <= j < i ==> limbs[j] == self.limbs[j] as u128,
                forall|j: int| #![auto] i <= j < 9 ==> limbs[j] == 0,
        {
            limbs[i] = self.limbs[i] as u128;
        }
        let result = Scalar52::montgomery_reduce(&limbs);
        proof {
            lemma_from_montgomery_limbs_conversion(&limbs, &self.limbs);
        }
        result
    }
}


} // verus!

// #[cfg(test)]
// mod test {
//     use super::*;

//     /// Note: x is 2^253-1 which is slightly larger than the largest scalar produced by
//     /// this implementation (l-1), and should show there are no overflows for valid scalars
//     ///
//     /// x = 14474011154664524427946373126085988481658748083205070504932198000989141204991
//     /// x = 7237005577332262213973186563042994240801631723825162898930247062703686954002 mod l
//     /// x = 3057150787695215392275360544382990118917283750546154083604586903220563173085*R mod l in Montgomery form
//     pub static X: Scalar52 = Scalar52 {
//         limbs: [
//             0x000fffffffffffff,
//             0x000fffffffffffff,
//             0x000fffffffffffff,
//             0x000fffffffffffff,
//             0x00001fffffffffff,
//         ],
//     };

//     /// x^2 = 3078544782642840487852506753550082162405942681916160040940637093560259278169 mod l
//     pub static XX: Scalar52 = Scalar52 {
//         limbs: [
//             0x0001668020217559,
//             0x000531640ffd0ec0,
//             0x00085fd6f9f38a31,
//             0x000c268f73bb1cf4,
//             0x000006ce65046df0,
//         ],
//     };

//     /// x^2 = 4413052134910308800482070043710297189082115023966588301924965890668401540959*R mod l in Montgomery form
//     pub static XX_MONT: Scalar52 = Scalar52 {
//         limbs: [
//             0x000c754eea569a5c,
//             0x00063b6ed36cb215,
//             0x0008ffa36bf25886,
//             0x000e9183614e7543,
//             0x0000061db6c6f26f,
//         ],
//     };

//     /// y = 6145104759870991071742105800796537629880401874866217824609283457819451087098
//     pub static Y: Scalar52 = Scalar52 {
//         limbs: [
//             0x000b75071e1458fa,
//             0x000bf9d75e1ecdac,
//             0x000433d2baf0672b,
//             0x0005fffcc11fad13,
//             0x00000d96018bb825,
//         ],
//     };

//     /// x*y = 36752150652102274958925982391442301741 mod l
//     pub static XY: Scalar52 = Scalar52 {
//         limbs: [
//             0x000ee6d76ba7632d,
//             0x000ed50d71d84e02,
//             0x00000000001ba634,
//             0x0000000000000000,
//             0x0000000000000000,
//         ],
//     };

//     /// x*y = 658448296334113745583381664921721413881518248721417041768778176391714104386*R mod l in Montgomery form
//     pub static XY_MONT: Scalar52 = Scalar52 {
//         limbs: [
//             0x0006d52bf200cfd5,
//             0x00033fb1d7021570,
//             0x000f201bc07139d8,
//             0x0001267e3e49169e,
//             0x000007b839c00268,
//         ],
//     };

//     /// a = 2351415481556538453565687241199399922945659411799870114962672658845158063753
//     pub static A: Scalar52 = Scalar52 {
//         limbs: [
//             0x0005236c07b3be89,
//             0x0001bc3d2a67c0c4,
//             0x000a4aa782aae3ee,
//             0x0006b3f6e4fec4c4,
//             0x00000532da9fab8c,
//         ],
//     };

//     /// b = 4885590095775723760407499321843594317911456947580037491039278279440296187236
//     pub static B: Scalar52 = Scalar52 {
//         limbs: [
//             0x000d3fae55421564,
//             0x000c2df24f65a4bc,
//             0x0005b5587d69fb0b,
//             0x00094c091b013b3b,
//             0x00000acd25605473,
//         ],
//     };

//     /// a+b = 0
//     /// a-b = 4702830963113076907131374482398799845891318823599740229925345317690316127506
//     pub static AB: Scalar52 = Scalar52 {
//         limbs: [
//             0x000a46d80f677d12,
//             0x0003787a54cf8188,
//             0x0004954f0555c7dc,
//             0x000d67edc9fd8989,
//             0x00000a65b53f5718,
//         ],
//     };

//     // c = (2^512 - 1) % l = 1627715501170711445284395025044413883736156588369414752970002579683115011840
//     pub static C: Scalar52 = Scalar52 {
//         limbs: [
//             0x000611e3449c0f00,
//             0x000a768859347a40,
//             0x0007f5be65d00e1b,
//             0x0009a3dceec73d21,
//             0x00000399411b7c30,
//         ],
//     };

//     #[test]
//     fn mul_max() {
//         let res = Scalar52::mul(&X, &X);
//         for i in 0..5 {
//             assert!(res[i] == XX[i]);
//         }
//     }

//     #[test]
//     fn square_max() {
//         let res = X.square();
//         for i in 0..5 {
//             assert!(res[i] == XX[i]);
//         }
//     }

//     #[test]
//     fn montgomery_mul_max() {
//         let res = Scalar52::montgomery_mul(&X, &X);
//         for i in 0..5 {
//             assert!(res[i] == XX_MONT[i]);
//         }
//     }

//     #[test]
//     fn montgomery_square_max() {
//         let res = X.montgomery_square();
//         for i in 0..5 {
//             assert!(res[i] == XX_MONT[i]);
//         }
//     }

//     #[test]
//     fn mul() {
//         let res = Scalar52::mul(&X, &Y);
//         for i in 0..5 {
//             assert!(res[i] == XY[i]);
//         }
//     }

//     #[test]
//     fn montgomery_mul() {
//         let res = Scalar52::montgomery_mul(&X, &Y);
//         for i in 0..5 {
//             assert!(res[i] == XY_MONT[i]);
//         }
//     }

//     #[test]
//     fn add() {
//         let res = Scalar52::add(&A, &B);
//         let zero = Scalar52::ZERO;
//         for i in 0..5 {
//             assert!(res[i] == zero[i]);
//         }
//     }

//     #[test]
//     fn sub() {
//         let res = Scalar52::sub(&A, &B);
//         for i in 0..5 {
//             assert!(res[i] == AB[i]);
//         }
//     }

//     #[test]
//     fn from_bytes_wide() {
//         let bignum = [255u8; 64]; // 2^512 - 1
//         let reduced = Scalar52::from_bytes_wide(&bignum);
//         for i in 0..5 {
//             assert!(reduced[i] == C[i]);
//         }
//     }
// }<|MERGE_RESOLUTION|>--- conflicted
+++ resolved
@@ -11,11 +11,7 @@
 //! (0xfffffffffffff^2) * 5 = 0x4ffffffffffff60000000000005 (107 bits).
 //! ```
 
-<<<<<<< HEAD
 use super::subtle_assumes::select;
-=======
-use crate::backend::serial::u64::subtle_assumes::select;
->>>>>>> 7a20ca15
 use core::fmt::Debug;
 use core::ops::{Index, IndexMut};
 use subtle::Choice;
@@ -63,28 +59,16 @@
     type Output = u64;
     fn index(&self, _index: usize) -> (result: &u64)
     requires
-<<<<<<< HEAD
         _index < 5, 
     ensures
         result == &(self.limbs[_index as int]),
     {
-=======
-        _index < 5, // VERIFICATION NOTE: we can't be sure this will hold in practice
-    ensures
-        result == &(self.limbs[_index as int]),
-    {
-        // VERIFICATION NOTE: is this safe without checks ??
->>>>>>> 7a20ca15
         &(self.limbs[_index])
     }
 }
 } // verus!
 
-<<<<<<< HEAD
 // VERIFICATION EXCLUDED: mutable returns unsupported by Verus
-=======
-// VERIFICATION EXCLUDED: some mutables unsupported by Verus
->>>>>>> 7a20ca15
 impl IndexMut<usize> for Scalar52 {
     fn index_mut(&mut self, _index: usize) -> &mut u64 {
         // VERIFICATION NOTE: is this safe without checks ??
@@ -303,21 +287,14 @@
 
     }
 
-<<<<<<< HEAD
 
     // VERIFICATION NOTE: original sub function; we prove a refactored version below
     #[allow(dead_code)]
-=======
-    /*
->>>>>>> 7a20ca15
     pub fn sub_source(a: &Scalar52, b: &Scalar52) -> (s: Scalar52)
     requires
         limbs_bounded(a),
         limbs_bounded(b),
-<<<<<<< HEAD
         -group_order() <= to_nat(&a.limbs) - to_nat(&b.limbs) < group_order(),
-=======
->>>>>>> 7a20ca15
     ensures
         to_nat(&s.limbs) == (to_nat(&a.limbs) - to_nat(&b.limbs)) % (group_order() as int),
     {
@@ -328,12 +305,8 @@
         // a - b
         let mut borrow: u64 = 0;
         for i in 0..5 {
-<<<<<<< HEAD
             assume(false);
             borrow = a.limbs[i].wrapping_sub(b.limbs[i] + (borrow >> 63));
-=======
-            borrow = a[i].wrapping_sub(b[i] + (borrow >> 63));
->>>>>>> 7a20ca15
             difference[i] = borrow & mask;
         }
 
@@ -341,7 +314,6 @@
         difference.conditional_add_l(Choice::from((borrow >> 63) as u8));
         difference
     }
-<<<<<<< HEAD
 
 
     // VERIFICATION NOTE: conditional_add_l function only used in original sub function
@@ -405,33 +377,16 @@
                 to_nat(&self.limbs) == to_nat(&old(self).limbs) + group_order());
             assume(!super::subtle_assumes::choice_is_true(condition) ==>
                 to_nat(&self.limbs) == to_nat(&old(self).limbs));
-=======
-    */
-    pub(crate) fn conditional_add_l(&mut self, condition: Choice) -> u64 {
-        assume(false); // TODO: complete the proof
-        let mut carry: u64 = 0;
-        let mask = (1u64 << 52) - 1;
-
-        for i in 0..5 {
-            let addend = select(&0, &constants::L.limbs[i], condition);
-            assume(false); // TODO: complete the proof
-            carry = (carry >> 52) + self.limbs[i] + addend;
-            self.limbs[i] = carry & mask;
->>>>>>> 7a20ca15
         }
 
         carry
     }
 
 
-<<<<<<< HEAD
     /*  <VERIFICATION NOTE>
     - this is a refactored version of sub with some inlined functions for which we managed to finish proof.
     - see sub_source function above for the spec and code of the original sub function.
     <VERIFICATION NOTE> */
-=======
-    // VERIFICATION NOTE: validation in progress git issue #74
->>>>>>> 7a20ca15
     /// Compute `a - b` (mod l)
     pub fn sub(a: &Scalar52, b: &Scalar52) -> (s: Scalar52)
     requires
