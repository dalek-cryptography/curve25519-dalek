--- conflicted
+++ resolved
@@ -46,44 +46,15 @@
 packed_simd = { version = "0.3.0", features = ["into_bits"], optional = true }
 zeroize = { version = "1.0.0", default-features = false }
 
-<<<<<<< HEAD
-[build-dependencies]
-rand_core = { version = "0.5.1", default-features = false }
-byteorder = { version = "^1.2.3", default-features = false, features = ["i128"] }
-digest = { version = "0.8", default-features = false }
-subtle = { version = "2", default-features = false }
-serde = { version = "1.0", default-features = false, optional = true }
-packed_simd = { version = "0.3.0", features = ["into_bits"], optional = true }
-zeroize = { version = "1.0.0", default-features = false }
-
-=======
->>>>>>> 16bee35c
 [features]
 nightly = ["subtle/nightly"]
 default = ["std", "u64_backend"]
 std = ["alloc", "subtle/std", "rand_core/std"]
-<<<<<<< HEAD
-alloc = ["zeroize/alloc"]
-yolocrypto = []
-=======
 alloc = []
->>>>>>> 16bee35c
 
 # The u32 backend uses u32s with u64 products.
 u32_backend = []
 # The u64 backend uses u64s with u128 products.
 u64_backend = []
 # The SIMD backend uses parallel formulas, using either AVX2 or AVX512-IFMA.
-<<<<<<< HEAD
-simd_backend = ["nightly", "u64_backend", "packed_simd"]
-# Old name for the SIMD backend, preserved for compatibility
-avx2_backend = ["simd_backend"]
-
-# Signals that we're in the main build stage.  This is off by default,
-# to signal stage 1 of the build, where build.rs loads the library
-# into the build script. Then, the build.rs emits the stage2_build
-# feature before the main-stage compilation.
-stage2_build = []
-=======
-simd_backend = ["nightly", "u64_backend", "packed_simd"]
->>>>>>> 16bee35c
+simd_backend = ["nightly", "u64_backend", "packed_simd"]