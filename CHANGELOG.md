# Changelog

Entries are listed in reverse chronological order per undeprecated
major series.

## 3.x series

<<<<<<< HEAD
### 3.2.0

* Add support for getting the identity element for the Montgomery
  form of curve25519, which is useful in certain protocols for
  checking contributory behaviour in derivation of shared secrets.
=======
### 3.1.2

* Revert a commit which mistakenly removed support for `zeroize` traits
  for some point types, as well as elligator2 support for Edwards points.
>>>>>>> 2d40d2d9

### 3.1.1

* Fix documentation builds on nightly due to syntax changes to
  `#![cfg_attr(feature = "nightly", doc = include_str!("../README.md"))]`.

### 3.1.0

* Add support for the Elligator2 encoding for Edwards points.
* Add two optional formally-verified field arithmetic backends which
  use the Fiat Crypto project's Rust code, which is generated from
  proofs of functional correctness checked by the Coq theorem proving
  system.
* Add support for additional sizes of precomputed tables for basepoint
  scalar multiplication.
* Fix an unused import.
* Add support for using the `zeroize` traits with all point types.
  Note that points are not automatically zeroized on Drop, but that
  consumers of `curve25519-dalek` should call these methods manually
  when needed.

### 3.0.3

* Fix documentation builds on nightly due to syntax changes to
  `#![cfg_attr(feature = "nightly", doc = include_str!("../README.md"))]`.

### 3.0.2

* Multiple documentation typo fixes.
* Fixes to make using `alloc`+`no_std` possible for stable Rust.

### 3.0.1

* Update the optional `packed-simd` dependency to rely on a newer,
  maintained version of the `packed-simd-2` crate.

### 3.0.0

* Update the `digest` dependency to `0.9`.  This requires a major version
  because the `digest` traits are part of the public API, but there are
  otherwise no changes to the API.

## 2.x series

### 2.1.3

* Fix documentation builds on nightly due to syntax changes to
  `#![fg_attr(feature = "nightly", doc = include_str!("../README.md"))]`.

### 2.1.2

* Multiple documenation typo fixes.
* Fix `alloc` feature working with stable rust.

### 2.1.1

* Update the optional `packed-simd` dependency to rely on a newer,
  maintained version of the `packed-simd-2` crate.

### 2.1.0

* Make `Scalar::from_bits` a `const fn`, allowing its use in `const` contexts.

### 2.0.0

* Fix a data modeling error in the `serde` feature pointed out by Trevor Perrin
  which caused points and scalars to be serialized with length fields rather
  than as fixed-size 32-byte arrays.  This is a breaking change, but it fixes
  compatibility with `serde-json` and ensures that the `serde-bincode` encoding
  matches the conventional encoding for X/Ed25519.
* Update `rand_core` to `0.5`, allowing use with new `rand` versions.
* Switch from `clear_on_drop` to `zeroize` (by Tony Arcieri).
* Require `subtle = ^2.2.1` and remove the note advising nightly Rust, which is
  no longer required as of that version of `subtle`.  See the `subtle`
  changelog for more details.
* Update `README.md` for `2.x` series.
* Remove the `build.rs` hack which loaded the entire crate into its own
  `build.rs` to generate constants, and keep the constants in the source code.

The only significant change is the data model change to the `serde` feature;
besides the `rand_core` version bump, there are no other user-visible changes.

## 1.x series

### 1.2.6

* Fixes to make using alloc+no_std possible for stable Rust.

### 1.2.5

* Update the optional `packed-simd` dependency to rely on a newer,
  maintained version of the `packed-simd-2` crate.

### 1.2.4

* Specify a semver bound for `clear_on_drop` rather than an exact version,
  addressing an issue where changes to inline assembly in rustc prevented
  `clear_on_drop` from working without an update.

### 1.2.3

* Fix an issue identified by a Quarkslab audit (and Jack Grigg), where manually
  constructing unreduced `Scalar` values, as needed for X/Ed25519, and then
  performing scalar/scalar arithmetic could compute incorrect results.
* Switch to upstream Rust intrinsics for the IFMA backend now that they exist in
  Rust and don't need to be defined locally.
* Ensure that the NAF computation works correctly, even for parameters never
  used elsewhere in the codebase.
* Minor refactoring to EdwardsPoint decompression.
* Fix broken links in documentation.
* Fix compilation on nightly broken due to changes to the `#[doc(include)]` path
  root (not quite correctly done in 1.2.2).

### 1.2.2

* Fix a typo in an internal doc-comment.
* Add the "crypto" tag to crate metadata.
* Fix compilation on nightly broken due to changes to the `#[doc(include)]` path
  root.

### 1.2.1

* Fix a bug in bucket index calculations in the Pippenger multiscalar algorithm
  for very large input sizes.
* Add a more extensive randomized multiscalar multiplication consistency check
  to the test suite to prevent regressions.
* Ensure that that multiscalar and NAF computations work correctly on extremal
  `Scalar` values constructed via `from_bits`.

### 1.2.0

* New multiscalar multiplication algorithm with better performance for
  large problem sizes.  The backend algorithm is selected
  transparently using the size hints of the input iterators, so no
  changes are required for client crates to start using it.
* Equality of Edwards points is now checked in projective coordinates.
* Serde can now be used with `no_std`.

### 1.1.4

* Fix typos in documentation comments.
* Remove unnecessary `Default` bound on `Scalar::from_hash`.

### 1.1.3

* Reverts the change in 1.1.0 to allow owned and borrowed RNGs, which caused a breakage due to a subtle interaction with ownership rules.  (The `RngCore` change is retained).

### 1.1.2

* Disabled KaTeX on `docs.rs` pending proper [support upstream](https://github.com/rust-lang/docs.rs/issues/302).

## 1.1.1

* Fixed an issue related to `#[cfg(rustdoc)]` which prevented documenting multiple backends.

### 1.1.0

* Adds support for precomputation for multiscalar multiplication.
* Restructures the internal source tree into `serial` and `vector` backends (no change to external API).
* Adds a new IFMA backend which sets speed records.
* The `avx2_backend` feature is now an alias for the `simd_backend` feature, which autoselects an appropriate vector backend (currently AVX2 or IFMA).
* Replaces the `rand` dependency with `rand_core`.
* Generalizes trait bounds on `RistrettoPoint::random()` and `Scalar::random()` to allow owned and borrowed RNGs and to allow `RngCore` instead of `Rng`.

### 1.0.3

* Adds `ConstantTimeEq` implementation for compressed points.

### 1.0.2

* Fixes a typo in the naming of variables in Ristretto formulas (no change to functionality).

### 1.0.1

* Depends on the stable `2.0` version of `subtle` instead of `2.0.0-pre.0`.

### 1.0.0

Initial stable release.  Yanked due to a dependency mistake (see above).
<|MERGE_RESOLUTION|>--- conflicted
+++ resolved
@@ -5,18 +5,16 @@
 
 ## 3.x series
 
-<<<<<<< HEAD
 ### 3.2.0
 
 * Add support for getting the identity element for the Montgomery
   form of curve25519, which is useful in certain protocols for
   checking contributory behaviour in derivation of shared secrets.
-=======
+
 ### 3.1.2
 
 * Revert a commit which mistakenly removed support for `zeroize` traits
   for some point types, as well as elligator2 support for Edwards points.
->>>>>>> 2d40d2d9
 
 ### 3.1.1
 
