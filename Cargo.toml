[package]
name = "curve25519-dalek"
# Before incrementing:
# - update CHANGELOG
# - update README if required by semver
# - if README was updated, also update module documentation in src/lib.rs
version = "4.0.0"
edition = "2021"
rust-version = "1.60.0"
authors = ["Isis Lovecruft <isis@patternsinthevoid.net>",
           "Henry de Valence <hdevalence@hdevalence.ca>"]
readme = "README.md"
license = "BSD-3-Clause"
repository = "https://github.com/dalek-cryptography/curve25519-dalek"
homepage = "https://github.com/dalek-cryptography/curve25519-dalek"
documentation = "https://docs.rs/curve25519-dalek"
categories = ["cryptography", "no-std"]
keywords = ["cryptography", "crypto", "ristretto", "curve25519", "ristretto255"]
description = "A pure-Rust implementation of group operations on ristretto255 and Curve25519"
exclude = [
    "**/.gitignore",
    ".gitignore",
]

[package.metadata.docs.rs]
rustdoc-args = [
    "--html-in-header", "docs/assets/rustdoc-include-katex-header.html",
    "--cfg", "docsrs",
]
features = ["serde", "rand_core", "digest", "legacy_compatibility"]

[dev-dependencies]
sha2 = { version = "0.10", default-features = false }
bincode = "1"
criterion = { version = "0.4.0", features = ["html_reports"] }
hex = "0.4.2"
rand = "0.8"
rand_core = { version = "0.6", default-features = false, features = ["getrandom"] }

[build-dependencies]
platforms = "3.0.2"
rustc_version = "0.4.0"

[[bench]]
name = "dalek_benchmarks"
harness = false
required-features = ["alloc", "rand_core"]

[dependencies]
cfg-if = "1"
group_crate = { version = "0.13", default-features = false, optional = true, package = "group" }
rand_core = { version = "0.6.4", default-features = false, optional = true }
digest = { version = "0.10", default-features = false, optional = true }
subtle = { version = "2.3.0", default-features = false }
serde = { version = "1.0", default-features = false, optional = true, features = ["derive"] }
zeroize = { version = "1", default-features = false, optional = true }

[target.'cfg(target_arch = "x86_64")'.dependencies]
cpufeatures = "0.2.6"

[target.'cfg(curve25519_dalek_backend = "fiat")'.dependencies]
fiat-crypto = "0.1.19"

[features]
<<<<<<< HEAD
default = ["alloc", "precomputed-tables", "zeroize"]
alloc = ["zeroize?/alloc"]
precomputed-tables = []
legacy_compatibility = []
=======
default = ["alloc"]
alloc = ["zeroize/alloc"]
group = ["group_crate", "rand_core"]
>>>>>>> 926b33ed

[target.'cfg(all(not(curve25519_dalek_backend = "fiat"), not(curve25519_dalek_backend = "serial"), target_arch = "x86_64"))'.dependencies]
curve25519-dalek-derive = { version = "0.1", path = "../curve25519-dalek-derive" }<|MERGE_RESOLUTION|>--- conflicted
+++ resolved
@@ -1,77 +1,11 @@
-[package]
-name = "curve25519-dalek"
-# Before incrementing:
-# - update CHANGELOG
-# - update README if required by semver
-# - if README was updated, also update module documentation in src/lib.rs
-version = "4.0.0"
-edition = "2021"
-rust-version = "1.60.0"
-authors = ["Isis Lovecruft <isis@patternsinthevoid.net>",
-           "Henry de Valence <hdevalence@hdevalence.ca>"]
-readme = "README.md"
-license = "BSD-3-Clause"
-repository = "https://github.com/dalek-cryptography/curve25519-dalek"
-homepage = "https://github.com/dalek-cryptography/curve25519-dalek"
-documentation = "https://docs.rs/curve25519-dalek"
-categories = ["cryptography", "no-std"]
-keywords = ["cryptography", "crypto", "ristretto", "curve25519", "ristretto255"]
-description = "A pure-Rust implementation of group operations on ristretto255 and Curve25519"
-exclude = [
-    "**/.gitignore",
-    ".gitignore",
+[workspace]
+members = [
+    "curve25519-dalek",
+    "curve25519-dalek-derive",
+    "ed25519-dalek",
+    "x25519-dalek"
 ]
+resolver = "2"
 
-[package.metadata.docs.rs]
-rustdoc-args = [
-    "--html-in-header", "docs/assets/rustdoc-include-katex-header.html",
-    "--cfg", "docsrs",
-]
-features = ["serde", "rand_core", "digest", "legacy_compatibility"]
-
-[dev-dependencies]
-sha2 = { version = "0.10", default-features = false }
-bincode = "1"
-criterion = { version = "0.4.0", features = ["html_reports"] }
-hex = "0.4.2"
-rand = "0.8"
-rand_core = { version = "0.6", default-features = false, features = ["getrandom"] }
-
-[build-dependencies]
-platforms = "3.0.2"
-rustc_version = "0.4.0"
-
-[[bench]]
-name = "dalek_benchmarks"
-harness = false
-required-features = ["alloc", "rand_core"]
-
-[dependencies]
-cfg-if = "1"
-group_crate = { version = "0.13", default-features = false, optional = true, package = "group" }
-rand_core = { version = "0.6.4", default-features = false, optional = true }
-digest = { version = "0.10", default-features = false, optional = true }
-subtle = { version = "2.3.0", default-features = false }
-serde = { version = "1.0", default-features = false, optional = true, features = ["derive"] }
-zeroize = { version = "1", default-features = false, optional = true }
-
-[target.'cfg(target_arch = "x86_64")'.dependencies]
-cpufeatures = "0.2.6"
-
-[target.'cfg(curve25519_dalek_backend = "fiat")'.dependencies]
-fiat-crypto = "0.1.19"
-
-[features]
-<<<<<<< HEAD
-default = ["alloc", "precomputed-tables", "zeroize"]
-alloc = ["zeroize?/alloc"]
-precomputed-tables = []
-legacy_compatibility = []
-=======
-default = ["alloc"]
-alloc = ["zeroize/alloc"]
-group = ["group_crate", "rand_core"]
->>>>>>> 926b33ed
-
-[target.'cfg(all(not(curve25519_dalek_backend = "fiat"), not(curve25519_dalek_backend = "serial"), target_arch = "x86_64"))'.dependencies]
-curve25519-dalek-derive = { version = "0.1", path = "../curve25519-dalek-derive" }+[profile.dev]
+opt-level = 2
