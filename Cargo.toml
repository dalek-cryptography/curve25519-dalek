--- conflicted
+++ resolved
@@ -50,16 +50,13 @@
 # https://github.com/rust-lang/packed_simd/issues/303#issuecomment-701361161
 packed_simd = { version = "0.3.4", package = "packed_simd_2", features = ["into_bits"], optional = true }
 zeroize = { version = "1", default-features = false }
-<<<<<<< HEAD
 engine25519-as = { path="../engine25519-as", default-features = false, features = [] }
 rand = { version = "0.7", default-features = false, features = [] }
 volatile = "0.2.6"
 #pac = { path = "../../../../sim_support/rust/pac" }  # used in test simulation environment, need to figure out how to make a switch for this
 betrusted-pac = { path = "../betrusted-pac" }
 #pac = { package = "betrusted-pac" }
-=======
 fiat-crypto = { version = "0.1.6", optional = true}
->>>>>>> 2ea17d55
 
 [features]
 nightly = ["subtle/nightly"]
