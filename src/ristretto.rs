--- conflicted
+++ resolved
@@ -1503,15 +1503,10 @@
     fn double_and_compress_1024_random_points() {
         let mut rng = OsRng;
 
-<<<<<<< HEAD
-        let mut points: Vec<RistrettoPoint> =
-            (0..1024).map(|_| RistrettoPoint::random(&mut rng)).collect();
-        points[500] = RistrettoPoint::identity();
-=======
-        let points: Vec<RistrettoPoint> = (0..1024)
+        let mut points: Vec<RistrettoPoint> = (0..1024)
             .map(|_| RistrettoPoint::random(&mut rng))
             .collect();
->>>>>>> 0d75725d
+        points[500] = RistrettoPoint::identity();
 
         let compressed = RistrettoPoint::double_and_compress_batch(&points);
 
