#!/usr/bin/env python3
# /// script
# requires-python = ">=3.11"
# dependencies = [
#   "pandas",
#   "matplotlib",
#   "seaborn",
#   "beartype",
#   "gitpython",
# ]
# ///
"""
Plot verification progress over time by analyzing git history.
Tracks how specs and proofs have evolved across commits on main branch.
"""

import argparse
from datetime import datetime
from pathlib import Path
from typing import Dict, List, Tuple

import matplotlib.pyplot as plt
import matplotlib.dates as mdates
import pandas as pd
from beartype import beartype
from git import Repo


@beartype
def get_commit_history(
    repo_path: Path,
    branch: str = "main",
    since_date: str | None = None,
    max_commits: int = 50,
) -> List[Tuple[str, datetime, str]]:
    """
    Get git commit history with dates.

    Returns:
        List of (commit_hash, commit_date, commit_message) tuples
    """
    repo = Repo(repo_path)

    # Get commits from specified branch
    try:
        commits = list(repo.iter_commits(branch, max_count=max_commits))
    except Exception:
        print(f"Warning: Could not access branch '{branch}', trying current branch")
        commits = list(repo.iter_commits(max_count=max_commits))

    commit_data = []
    for commit in commits:
        commit_date = datetime.fromtimestamp(commit.committed_date)

        # Filter by date if specified
        if since_date:
            since = datetime.strptime(since_date, "%Y-%m-%d")
            if commit_date < since:
                break

        commit_data.append(
            (
                commit.hexsha,
                commit_date,
                commit.message.strip().split("\n")[0][:60],  # First line, truncated
            )
        )

    return commit_data


@beartype
def analyze_csv_at_commit(
    repo_path: Path, commit_hash: str, csv_relative_path: str
) -> Dict[str, int] | None:
    """
    Analyze the CSV file at a specific commit without checking out.

    Returns:
        Dictionary with stats or None if CSV doesn't exist at that commit
    """
    repo = Repo(repo_path)

    try:
        # Get the file content at this commit
        commit = repo.commit(commit_hash)

        # Try to get the CSV file from this commit
        try:
            csv_blob = commit.tree / csv_relative_path
            csv_content = csv_blob.data_stream.read().decode("utf-8")
        except KeyError:
            # CSV doesn't exist at this commit
            return None

        # Parse CSV content
        import io
        import csv

        lines = csv_content.strip().split("\n")
        if len(lines) < 2:  # No data rows
            return None

        reader = csv.DictReader(io.StringIO(csv_content))
        rows = list(reader)

        if not rows:
            return None

        total = len(rows)

        # Check if columns exist (CSV structure might have changed over time)
        has_verus_spec_col = "has_spec_verus" in rows[0]
        has_verus_proof_col = "has_proof_verus" in rows[0]
        has_lean_spec_col = "has_spec_lean" in rows[0]
        has_lean_proof_col = "has_proof_lean" in rows[0]

        # Count Verus stats
        verus_specs = 0
        verus_specs_full = 0
        verus_specs_external = 0
        verus_proofs = 0

        if has_verus_spec_col:
            for row in rows:
                spec_val = row.get("has_spec_verus", "").strip()
                if spec_val:
                    verus_specs += 1
                    if spec_val == "yes":
                        verus_specs_full += 1
                    elif spec_val == "ext":
                        verus_specs_external += 1

        if has_verus_proof_col:
            verus_proofs = sum(
                1 for row in rows if row.get("has_proof_verus", "").strip() == "yes"
            )

        # Count Lean stats
        lean_specs = 0
        lean_proofs = 0

        if has_lean_spec_col:
            lean_specs = sum(1 for row in rows if row.get("has_spec_lean", "").strip())

        if has_lean_proof_col:
            lean_proofs = sum(
                1 for row in rows if row.get("has_proof_lean", "").strip()
            )

        return {
            "total": total,
            "verus_specs": verus_specs,
            "verus_specs_full": verus_specs_full,
            "verus_specs_external": verus_specs_external,
            "verus_proofs": verus_proofs,
            "lean_specs": lean_specs,
            "lean_proofs": lean_proofs,
        }

    except Exception as e:
        print(f"  Error analyzing commit {commit_hash[:8]}: {e}")
        return None


@beartype
def collect_historical_data(
    repo_path: Path,
    csv_relative_path: str,
    branch: str = "main",
    since_date: str | None = None,
    max_commits: int = 50,
    sample_interval: int = 1,
) -> pd.DataFrame:
    """
    Collect verification statistics across git history.

    Args:
        sample_interval: Only analyze every Nth commit (1 = all commits)
    """
    print(f"Analyzing git history on branch '{branch}'...")
    print(f"CSV path: {csv_relative_path}")
    print()

    commits = get_commit_history(repo_path, branch, since_date, max_commits)
    print(f"Found {len(commits)} commits to analyze")

    if sample_interval > 1:
        commits = commits[::sample_interval]
        print(f"Sampling every {sample_interval} commits: {len(commits)} commits")

    print()

    historical_data = []

    for i, (commit_hash, commit_date, commit_msg) in enumerate(commits, 1):
        print(
            f"[{i}/{len(commits)}] {commit_date.strftime('%Y-%m-%d')} {commit_hash[:8]} - {commit_msg}"
        )

        stats = analyze_csv_at_commit(repo_path, commit_hash, csv_relative_path)

        if stats is None:
            print("  -> CSV not found or invalid at this commit, skipping")
            continue

        print(
            f"  -> Total: {stats['total']}, Verus specs: {stats['verus_specs']}, Verus proofs: {stats['verus_proofs']}"
        )

        historical_data.append(
            {
                "commit": commit_hash[:8],
                "date": commit_date,
                "message": commit_msg,
                **stats,
            }
        )

    print()

    if not historical_data:
        raise ValueError("No valid data found in commit history")

    df = pd.DataFrame(historical_data)
    df = df.sort_values("date")  # Sort chronologically

    return df


@beartype
def plot_progress_over_time(df: pd.DataFrame, output_dir: Path):
    """Create a line chart showing verification progress over time."""
    fig, ax = plt.subplots(figsize=(14, 8))

    # Convert to percentages
    df["verus_specs_pct"] = (df["verus_specs"] / df["total"]) * 100
    df["verus_proofs_pct"] = (df["verus_proofs"] / df["total"]) * 100
    df["lean_specs_pct"] = (df["lean_specs"] / df["total"]) * 100
    df["lean_proofs_pct"] = (df["lean_proofs"] / df["total"]) * 100

    # Plot lines
    ax.plot(
        df["date"],
        df["verus_specs_pct"],
        marker="o",
        linewidth=2.5,
        markersize=6,
        label="Verus Specs",
        color="#3498db",
        alpha=0.9,
    )
    ax.plot(
        df["date"],
        df["verus_proofs_pct"],
        marker="s",
        linewidth=2.5,
        markersize=6,
        label="Verus Proofs",
        color="#2ecc71",
        alpha=0.9,
    )

    # Only plot Lean if there's data
    if df["lean_specs_pct"].max() > 0:
        ax.plot(
            df["date"],
            df["lean_specs_pct"],
            marker="^",
            linewidth=2.5,
            markersize=6,
            label="Lean Specs",
            color="#9b59b6",
            alpha=0.9,
        )

    if df["lean_proofs_pct"].max() > 0:
        ax.plot(
            df["date"],
            df["lean_proofs_pct"],
            marker="d",
            linewidth=2.5,
            markersize=6,
            label="Lean Proofs",
            color="#8e44ad",
            alpha=0.9,
        )

    # Fill areas under curves
    ax.fill_between(
        df["date"],
        0,
        df["verus_proofs_pct"],
        alpha=0.2,
        color="#2ecc71",
    )

    ax.set_xlabel("Date", fontsize=12, fontweight="bold")
    ax.set_ylabel("Percentage of Functions (%)", fontsize=12, fontweight="bold")
    ax.set_title(
        "Verification Progress Over Time",
        fontsize=16,
        fontweight="bold",
        pad=20,
    )
    ax.set_ylim(0, max(100, df["verus_specs_pct"].max() * 1.1))
    # Set x-axis limits to actual data range
    ax.set_xlim(df["date"].min(), df["date"].max())
    ax.grid(True, alpha=0.3, linestyle="--")
    ax.legend(loc="upper left", fontsize=11, framealpha=0.9)

    # Rotate date labels
    plt.xticks(rotation=45, ha="right")

    # Add annotations for last point
    last_row = df.iloc[-1]

    ax.annotate(
        f"{last_row['verus_proofs_pct']:.1f}%",
        xy=(last_row["date"], last_row["verus_proofs_pct"]),
        xytext=(10, 10),
        textcoords="offset points",
        fontweight="bold",
        fontsize=10,
        bbox=dict(boxstyle="round,pad=0.3", facecolor="#2ecc71", alpha=0.7),
        color="white",
    )

    plt.tight_layout()
    output_path = output_dir / "progress_over_time.png"
    plt.savefig(output_path, dpi=300, bbox_inches="tight")
    print(f"Saved: {output_path}")
    plt.close()


@beartype
def plot_absolute_counts(df: pd.DataFrame, output_dir: Path):
    """Create a stacked area chart showing absolute counts over time."""
    fig, ax = plt.subplots(figsize=(14, 8))

    # Create stacked areas for Verus
    ax.fill_between(
        df["date"],
        0,
        df["verus_proofs"],
        label="Verified (Proofs)",
        color="#2ecc71",
        alpha=0.8,
    )

    ax.fill_between(
        df["date"],
        df["verus_proofs"],
        df["verus_specs"],
        label="Specs (No Proof)",
        color="#3498db",
        alpha=0.5,
    )

    # Plot total as a line
    ax.plot(
        df["date"],
        df["total"],
        linewidth=2.5,
        label="Total Functions",
        color="#34495e",
        linestyle="--",
        marker="o",
        markersize=5,
    )

<<<<<<< HEAD
    ax.set_xlabel("Date", fontsize=12, fontweight="bold")
    ax.set_ylabel("Number of Functions", fontsize=12, fontweight="bold")
    ax.set_title(
        "Absolute Function Counts Over Time",
        fontsize=16,
        fontweight="bold",
        pad=20,
    )

    # Set y-axis ticks every 25 functions
    import numpy as np

    max_val = int(df["total"].max())
    y_ticks = np.arange(0, max_val + 50, 25)
    ax.set_yticks(y_ticks)

    # Add y-axis labels on the right side as well
    ax.tick_params(axis="y", which="both", labelleft=True, labelright=True, right=True)

=======
    ax.set_xlabel("")
    ax.set_ylabel("")
>>>>>>> 4f94e15e
    ax.grid(True, alpha=0.8, linestyle="--", axis="y")
    ax.legend(loc="upper left", fontsize=11, framealpha=0.9)

    # Set y-axis ticks at intervals of 25
    import numpy as np
    max_y = int(np.ceil(df["total"].max() / 25) * 25)
    ax.set_yticks(range(0, max_y + 1, 25))

    # Set x-axis limits to actual data range
    ax.set_xlim(df["date"].min(), df["date"].max())

<<<<<<< HEAD
    # Format x-axis dates as "Oct 11", "Oct 13", etc.
    ax.xaxis.set_major_formatter(mdates.DateFormatter("%b %d"))
=======
    # Format x-axis dates
    from matplotlib.dates import DateFormatter
    ax.xaxis.set_major_formatter(DateFormatter("%b %d"))
>>>>>>> 4f94e15e
    plt.xticks(rotation=45, ha="right")
    plt.tight_layout()

    output_path = output_dir / "absolute_counts_over_time.png"
    plt.savefig(output_path, dpi=300, bbox_inches="tight")
    print(f"Saved: {output_path}")
    plt.close()


@beartype
def plot_velocity(df: pd.DataFrame, output_dir: Path):
    """Plot the rate of change (velocity) of verification progress."""
    if len(df) < 2:
        print("Not enough data points to calculate velocity")
        return

    fig, ax = plt.subplots(figsize=(14, 8))

    # Calculate differences between consecutive commits
    df = df.copy()
    df["specs_delta"] = df["verus_specs"].diff()
    df["proofs_delta"] = df["verus_proofs"].diff()
    df["days_delta"] = df["date"].diff().dt.total_seconds() / (24 * 3600)

    # Remove first row (NaN values)
    df_velocity = df.iloc[1:].copy()

    # Bar chart showing deltas
    x = range(len(df_velocity))
    width = 0.35

    ax.bar(
        [i - width / 2 for i in x],
        df_velocity["specs_delta"],
        width,
        label="Specs Added",
        color="#3498db",
        alpha=0.8,
    )

    ax.bar(
        [i + width / 2 for i in x],
        df_velocity["proofs_delta"],
        width,
        label="Proofs Added",
        color="#2ecc71",
        alpha=0.8,
    )

    # Add zero line
    ax.axhline(y=0, color="black", linestyle="-", linewidth=0.8, alpha=0.5)

    ax.set_xlabel("Commit", fontsize=12, fontweight="bold")
    ax.set_ylabel("Functions Added", fontsize=12, fontweight="bold")
    ax.set_title(
        "Verification Velocity (Changes Per Commit)",
        fontsize=16,
        fontweight="bold",
        pad=20,
    )
    ax.set_xticks(x)
    ax.set_xticklabels(df_velocity["commit"], rotation=45, ha="right", fontsize=9)
    ax.legend(fontsize=11)
    ax.grid(axis="y", alpha=0.3, linestyle="--")

    plt.tight_layout()
    output_path = output_dir / "verification_velocity.png"
    plt.savefig(output_path, dpi=300, bbox_inches="tight")
    print(f"Saved: {output_path}")
    plt.close()


@beartype
def print_summary(df: pd.DataFrame) -> dict:
    """Print summary statistics and return metadata."""
    print("\n" + "=" * 70)
    print("HISTORICAL PROGRESS SUMMARY")
    print("=" * 70)

    first = df.iloc[0]
    last = df.iloc[-1]

    total_days = (last["date"] - first["date"]).days

    print(
        f"\nTime Period: {first['date'].strftime('%Y-%m-%d')} to {last['date'].strftime('%Y-%m-%d')}"
    )
    print(f"Duration: {total_days} days ({len(df)} commits analyzed)")

    print(f"\n{'VERUS - First Commit':^70}")
    print("-" * 70)
    print(f"  Total functions:  {first['total']:4d}")
    print(
        f"  With specs:       {first['verus_specs']:4d} ({first['verus_specs'] / first['total'] * 100:5.1f}%)"
    )
    print(
        f"  With proofs:      {first['verus_proofs']:4d} ({first['verus_proofs'] / first['total'] * 100:5.1f}%)"
    )

    print(f"\n{'VERUS - Latest Commit':^70}")
    print("-" * 70)
    print(f"  Total functions:  {last['total']:4d}")
    print(
        f"  With specs:       {last['verus_specs']:4d} ({last['verus_specs'] / last['total'] * 100:5.1f}%)"
    )
    print(
        f"  With proofs:      {last['verus_proofs']:4d} ({last['verus_proofs'] / last['total'] * 100:5.1f}%)"
    )

    print(f"\n{'PROGRESS MADE':^70}")
    print("-" * 70)
    specs_added = last["verus_specs"] - first["verus_specs"]
    proofs_added = last["verus_proofs"] - first["verus_proofs"]
    print(f"  Specs added:      {specs_added:+4d}")
    print(f"  Proofs added:     {proofs_added:+4d}")

    if total_days > 0:
        specs_per_day = specs_added / total_days
        proofs_per_day = proofs_added / total_days
        print(f"\n{'VELOCITY':^70}")
        print("-" * 70)
        print(f"  Specs/day:        {specs_per_day:+.2f}")
        print(f"  Proofs/day:       {proofs_per_day:+.2f}")

    print("=" * 70 + "\n")

    # Return metadata for JSON export
    return {
        "first_date": first["date"].strftime("%Y-%m-%d"),
        "last_date": last["date"].strftime("%Y-%m-%d"),
        "total_days": total_days,
        "commits_analyzed": len(df),
    }


@beartype
def main():
    parser = argparse.ArgumentParser(
        description="Plot verification progress over time from git history"
    )
    parser.add_argument(
        "--branch",
        type=str,
        default="main",
        help="Git branch to analyze (default: main)",
    )
    parser.add_argument(
        "--csv-path",
        type=str,
        default="outputs/curve25519_functions.csv",
        help="Relative path to CSV file from repo root (default: outputs/curve25519_functions.csv)",
    )
    parser.add_argument(
        "--output-dir",
        type=str,
        default="outputs",
        help="Output directory for plots (default: outputs)",
    )
    parser.add_argument(
        "--since",
        type=str,
        help="Only analyze commits since this date (YYYY-MM-DD)",
    )
    parser.add_argument(
        "--max-commits",
        type=int,
        default=50,
        help="Maximum number of commits to analyze (default: 50)",
    )
    parser.add_argument(
        "--sample",
        type=int,
        default=1,
        help="Sample every Nth commit (default: 1 = all commits)",
    )
    args = parser.parse_args()

    # Set up paths
    script_dir = Path(__file__).parent
    repo_root = script_dir.parent
    output_dir = repo_root / args.output_dir

    output_dir.mkdir(parents=True, exist_ok=True)

    # Collect historical data
    df = collect_historical_data(
        repo_path=repo_root,
        csv_relative_path=args.csv_path,
        branch=args.branch,
        since_date=args.since,
        max_commits=args.max_commits,
        sample_interval=args.sample,
    )

    # Print summary and get metadata
    metadata = print_summary(df)

    # Write metadata to JSON for website
    import json

    metadata_path = output_dir / "metadata.json"
    with open(metadata_path, "w") as f:
        json.dump(metadata, f, indent=2)
    print(f"\nMetadata saved to: {metadata_path}")

    # Generate plots
    print(f"Generating temporal plots to: {output_dir}")
    print("-" * 70)

    plot_progress_over_time(df, output_dir)
    plot_absolute_counts(df, output_dir)
    plot_velocity(df, output_dir)

    print("-" * 70)
    print(f"\nAll plots saved to: {output_dir}")
    print("\nGenerated files:")
    print("  - progress_over_time.png")
    print("  - absolute_counts_over_time.png")
    print("  - verification_velocity.png")


if __name__ == "__main__":
    main()<|MERGE_RESOLUTION|>--- conflicted
+++ resolved
@@ -20,7 +20,6 @@
 from typing import Dict, List, Tuple
 
 import matplotlib.pyplot as plt
-import matplotlib.dates as mdates
 import pandas as pd
 from beartype import beartype
 from git import Repo
@@ -369,30 +368,8 @@
         markersize=5,
     )
 
-<<<<<<< HEAD
-    ax.set_xlabel("Date", fontsize=12, fontweight="bold")
-    ax.set_ylabel("Number of Functions", fontsize=12, fontweight="bold")
-    ax.set_title(
-        "Absolute Function Counts Over Time",
-        fontsize=16,
-        fontweight="bold",
-        pad=20,
-    )
-
-    # Set y-axis ticks every 25 functions
-    import numpy as np
-
-    max_val = int(df["total"].max())
-    y_ticks = np.arange(0, max_val + 50, 25)
-    ax.set_yticks(y_ticks)
-
-    # Add y-axis labels on the right side as well
-    ax.tick_params(axis="y", which="both", labelleft=True, labelright=True, right=True)
-
-=======
     ax.set_xlabel("")
     ax.set_ylabel("")
->>>>>>> 4f94e15e
     ax.grid(True, alpha=0.8, linestyle="--", axis="y")
     ax.legend(loc="upper left", fontsize=11, framealpha=0.9)
 
@@ -404,14 +381,9 @@
     # Set x-axis limits to actual data range
     ax.set_xlim(df["date"].min(), df["date"].max())
 
-<<<<<<< HEAD
-    # Format x-axis dates as "Oct 11", "Oct 13", etc.
-    ax.xaxis.set_major_formatter(mdates.DateFormatter("%b %d"))
-=======
     # Format x-axis dates
     from matplotlib.dates import DateFormatter
     ax.xaxis.set_major_formatter(DateFormatter("%b %d"))
->>>>>>> 4f94e15e
     plt.xticks(rotation=45, ha="right")
     plt.tight_layout()
 
