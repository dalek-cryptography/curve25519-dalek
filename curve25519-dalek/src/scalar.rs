--- conflicted
+++ resolved
@@ -241,11 +241,7 @@
 
         // Then reduce mod the group order and return the reduced representative.
         let s = s_unreduced.reduce();
-<<<<<<< HEAD
         /*** <VERIFICATION-NOTE> We omit debug asserts from verification  </VERIFICATION-NOTE> ***/
-=======
-        /*** <VERIFICATION-NOTE> We can omit debug asserts from verification (true?) </VERIFICATION-NOTE> ***/
->>>>>>> 2c2f7997
         #[cfg(not(verus_keep_ghost))]
         debug_assert_eq!(0u8, s[31] >> 7);
 
@@ -461,13 +457,8 @@
         let mut bytes = [0u8; 32];
         #[allow(clippy::needless_range_loop)]
         for i in 0..32 {
-<<<<<<< HEAD
             // VERIFICATION NOTE: Use wrapper function for Verus compatibility instead of direct subtle call
             // ORIGINAL CODE: bytes[i] = u8::conditional_select(&a.bytes[i], &b.bytes[i], choice);
-=======
-            // SB NOTE: Use wrapper function for Verus compatibility instead of direct subtle call
-            // ORIGINAL: bytes[i] = u8::conditional_select(&a.bytes[i], &b.bytes[i], choice);
->>>>>>> 2c2f7997
             bytes[i] = select_u8(&a.bytes[i], &b.bytes[i], choice);
         }
         Scalar { bytes }
@@ -1024,11 +1015,7 @@
                 forall|j: int| 0 <= j < scratch.len() ==> #[trigger] limbs_bounded(&scratch[j]),
             decreases i
         {
-<<<<<<< HEAD
             i -= 1;
-=======
-            i = i - 1;
->>>>>>> 2c2f7997
             let input_unpacked = inputs[i].unpack();
 
             proof {
@@ -1062,10 +1049,7 @@
     /* <VERIFICATION NOTE>
      This is a Verus-compatible version of bits_le from below that returns an array instead of an iterator
     </VERIFICATION NOTE> */
-<<<<<<< HEAD
     #[allow(dead_code)]
-=======
->>>>>>> 2c2f7997
     pub(crate) fn bits_le_v(&self) -> (result: [bool; 256])
     ensures
         bits_to_nat(&result) == bytes_to_nat(&self.bytes),
@@ -1126,11 +1110,7 @@
     /// Get the bits of the scalar, in little-endian order
     /* <VERIFICATION NOTE>
     - Opaque types like Iterator not supported in Verus yet
-<<<<<<< HEAD
     - see bits_le_v above for a Verus-compatible version
-=======
-    - This is used in only one place, in montgomery.rs - shall we rewrite it like bits_le_v above?
->>>>>>> 2c2f7997
     </VERIFICATION NOTE> */
     pub(crate) fn bits_le(&self) -> impl DoubleEndedIterator<Item = bool> + '_ {
         (0..256).map(|i| {
@@ -1215,11 +1195,7 @@
         /// and reindex.  In fact, by setting all digits to \\(0\\)
         /// initially, we don't need to emit anything.
         /* <VERIFICATION NOTE>
-<<<<<<< HEAD
          assumed as external spec; spec incomplete
-=======
-         assumed external spec
->>>>>>> 2c2f7997
         </VERIFICATION NOTE> */
         #[verifier::external_body]
         pub(crate) fn non_adjacent_form(&self, w: usize) -> (result: [i8; 256])
@@ -1372,11 +1348,7 @@
                 output[i + 1] += carry;
                 </ORIGINAL CODE> */
                 // VERIFICATION NOTE: Changed += to + for Verus compatibility
-<<<<<<< HEAD
                 output[i + 1] += carry;
-=======
-                output[i + 1] = output[i + 1] + carry;
->>>>>>> 2c2f7997
             }
             // Precondition note: output[63] is not recentered.  It
             // increases by carry <= 1.  Thus output[63] <= 8.
@@ -1539,7 +1511,6 @@
     #[rustfmt::skip] // keep alignment of addition chain and squarings
     #[allow(clippy::just_underscores_and_digits)]
     pub fn montgomery_invert(&self) -> (result: UnpackedScalar)
-<<<<<<< HEAD
     requires
         limbs_bounded(&self),
     ensures
@@ -1547,12 +1518,6 @@
         (to_nat(&result.limbs) * to_nat(&self.limbs)) % group_order() == (montgomery_radix() * montgomery_radix()) % group_order(),
         // Equivalent to: from_montgomery(result) * from_montgomery(self) ≡ 1 (mod L)
         // Expressed in Montgomery form: (result/R) * (self/R) ≡ 1, i.e., result * self ≡ R² (mod L)
-=======
-    ensures
-        limbs_bounded(&result),
-        // Postcondition: result * self ≡ 1 (mod group_order) in Montgomery form
-        to_nat(&result.limbs) * to_nat(&self.limbs) % group_order() == 1,
->>>>>>> 2c2f7997
     {
         // Uses the addition chain from
         // https://briansmith.org/ecc-inversion-addition-chains-01#curve25519_scalar_inversion
@@ -1609,11 +1574,7 @@
 
         proof {
             assume(limbs_bounded(&y));
-<<<<<<< HEAD
             assume((to_nat(&y.limbs) * to_nat(&self.limbs)) % group_order() == (montgomery_radix() * montgomery_radix()) % group_order());
-=======
-            assume(to_nat(&y.limbs) * to_nat(&self.limbs) % group_order() == 1);
->>>>>>> 2c2f7997
         }
 
         y
@@ -1626,13 +1587,10 @@
         // Postcondition: result * self ≡ 1 (mod group_order)
         to_nat(&result.limbs) * to_nat(&self.limbs) % group_order() == 1,
     {
-<<<<<<< HEAD
         /* <ORIGINAL CODE>
                 self.as_montgomery().montgomery_invert().from_montgomery()
         </ORIGINAL CODE> */
         
-=======
->>>>>>> 2c2f7997
         assume(limbs_bounded(self));
         let mont = self.as_montgomery();
         assume(limbs_bounded(&mont));
