// -*- mode: rust; -*-
//
// This file is part of curve25519-dalek.
// Copyright (c) 2016-2018 Isis Lovecruft, Henry de Valence
// See LICENSE for licensing information.
//
// Authors:
// - Isis Agora Lovecruft <isis@patternsinthevoid.net>
// - Henry de Valence <hdevalence@hdevalence.ca>

//! Various constants, such as the Ristretto and Ed25519 basepoints.
//!
//! Most of the constants are given with
//! `LONG_DESCRIPTIVE_UPPER_CASE_NAMES`, but they can be brought into
//! scope using a `let` binding:
//!
//! ```
//! use curve25519_dalek::constants;
//! use curve25519_dalek::traits::IsIdentity;
//!
//! let B = &constants::RISTRETTO_BASEPOINT_TABLE;
//! let l = &constants::BASEPOINT_ORDER;
//!
//! let A = l * B;
//! assert!(A.is_identity());
//! ```

#![allow(non_snake_case)]

use crate::edwards::CompressedEdwardsY;
use crate::ristretto::RistrettoPoint;
use crate::ristretto::CompressedRistretto;
use crate::montgomery::MontgomeryPoint;
use crate::scalar::Scalar;

#[cfg(feature = "u64_backend")]
pub use crate::backend::serial::u64::constants::*;
#[cfg(feature = "u32_backend")]
pub use crate::backend::serial::u32::constants::*;

/// The Ed25519 basepoint, in `CompressedEdwardsY` format.
///
/// This is the little-endian byte encoding of \\( 4/5 \pmod p \\),
/// which is the \\(y\\)-coordinate of the Ed25519 basepoint.
///
/// The sign bit is 0 since the basepoint has \\(x\\) chosen to be positive.
pub const ED25519_BASEPOINT_COMPRESSED: CompressedEdwardsY =
    CompressedEdwardsY([0x58, 0x66, 0x66, 0x66, 0x66, 0x66, 0x66, 0x66,
                        0x66, 0x66, 0x66, 0x66, 0x66, 0x66, 0x66, 0x66,
                        0x66, 0x66, 0x66, 0x66, 0x66, 0x66, 0x66, 0x66,
                        0x66, 0x66, 0x66, 0x66, 0x66, 0x66, 0x66, 0x66]);

/// The X25519 basepoint, in `MontgomeryPoint` format.
pub const X25519_BASEPOINT: MontgomeryPoint =
    MontgomeryPoint([0x09, 0x00, 0x00, 0x00, 0x00, 0x00, 0x00, 0x00,
                 0x00, 0x00, 0x00, 0x00, 0x00, 0x00, 0x00, 0x00,
                 0x00, 0x00, 0x00, 0x00, 0x00, 0x00, 0x00, 0x00,
                 0x00, 0x00, 0x00, 0x00, 0x00, 0x00, 0x00, 0x00]);

/// The Ristretto basepoint, in `CompressedRistretto` format.
pub const RISTRETTO_BASEPOINT_COMPRESSED: CompressedRistretto =
    CompressedRistretto([0xe2, 0xf2, 0xae, 0x0a, 0x6a, 0xbc, 0x4e, 0x71,
                         0xa8, 0x84, 0xa9, 0x61, 0xc5, 0x00, 0x51, 0x5f,
                         0x58, 0xe3, 0x0b, 0x6a, 0xa5, 0x82, 0xdd, 0x8d,
                         0xb6, 0xa6, 0x59, 0x45, 0xe0, 0x8d, 0x2d, 0x76]);

/// The Ristretto basepoint, as a `RistrettoPoint`.
///
/// This is called `_POINT` to distinguish it from `_TABLE`, which
/// provides fast scalar multiplication.
pub const RISTRETTO_BASEPOINT_POINT: RistrettoPoint = RistrettoPoint(ED25519_BASEPOINT_POINT);

/// `BASEPOINT_ORDER` is the order of the Ristretto group and of the Ed25519 basepoint, i.e.,
/// $$
/// \ell = 2^\{252\} + 27742317777372353535851937790883648493.
/// $$
pub const BASEPOINT_ORDER: Scalar = Scalar{
    bytes: [
        0xed, 0xd3, 0xf5, 0x5c, 0x1a, 0x63, 0x12, 0x58,
        0xd6, 0x9c, 0xf7, 0xa2, 0xde, 0xf9, 0xde, 0x14,
        0x00, 0x00, 0x00, 0x00, 0x00, 0x00, 0x00, 0x00,
        0x00, 0x00, 0x00, 0x00, 0x00, 0x00, 0x00, 0x10,
    ],
};

<<<<<<< HEAD
// Precomputed basepoint table is generated into a file by build.rs

#[cfg(feature = "stage2_build")]
include!(concat!(env!("OUT_DIR"), "/basepoint_table.rs"));

#[cfg(feature = "stage2_build")]
use crate::ristretto::RistrettoBasepointTable;

=======
>>>>>>> 16bee35c
/// The Ristretto basepoint, as a `RistrettoBasepointTable` for scalar multiplication.
use ristretto::RistrettoBasepointTable;
pub const RISTRETTO_BASEPOINT_TABLE: RistrettoBasepointTable
    = RistrettoBasepointTable(ED25519_BASEPOINT_TABLE);

#[cfg(test)]
mod test {
    use crate::field::FieldElement;
    use crate::traits::{IsIdentity, ValidityCheck};
    use crate::constants;

    #[test]
    fn test_eight_torsion() {
        for i in 0..8 {
            let Q = constants::EIGHT_TORSION[i].mul_by_pow_2(3);
            assert!(Q.is_valid());
            assert!(Q.is_identity());
        }
    }

    #[test]
    fn test_four_torsion() {
        for i in (0..8).filter(|i| i % 2 == 0) {
            let Q = constants::EIGHT_TORSION[i].mul_by_pow_2(2);
            assert!(Q.is_valid());
            assert!(Q.is_identity());
        }
    }

    #[test]
    fn test_two_torsion() {
        for i in (0..8).filter(|i| i % 4 == 0) {
            let Q = constants::EIGHT_TORSION[i].mul_by_pow_2(1);
            assert!(Q.is_valid());
            assert!(Q.is_identity());
        }
    }

    /// Test that SQRT_M1 is the positive square root of -1
    #[test]
    fn test_sqrt_minus_one() {
        let minus_one = FieldElement::minus_one();
        let sqrt_m1_sq = &constants::SQRT_M1 * &constants::SQRT_M1;
        assert_eq!(minus_one,  sqrt_m1_sq);
        assert_eq!(constants::SQRT_M1.is_negative().unwrap_u8(), 0);
    }

    #[test]
    fn test_sqrt_constants_sign() {
        let minus_one = FieldElement::minus_one();
        let (was_nonzero_square, invsqrt_m1) = minus_one.invsqrt();
        assert_eq!(was_nonzero_square.unwrap_u8(), 1u8);
        let sign_test_sqrt  = &invsqrt_m1 * &constants::SQRT_M1;
        assert_eq!(sign_test_sqrt, minus_one);
    }

    /// Test that d = -121665/121666
    #[test]
    #[cfg(feature = "u32_backend")]
    fn test_d_vs_ratio() {
        use crate::backend::serial::u32::field::FieldElement2625;
        let a = -&FieldElement2625([121665,0,0,0,0,0,0,0,0,0]);
        let b =   FieldElement2625([121666,0,0,0,0,0,0,0,0,0]);
        let d = &a * &b.invert();
        let d2 = &d + &d;
        assert_eq!(d, constants::EDWARDS_D);
        assert_eq!(d2, constants::EDWARDS_D2);
    }

    /// Test that d = -121665/121666
    #[test]
    #[cfg(feature = "u64_backend")]
    fn test_d_vs_ratio() {
        use crate::backend::serial::u64::field::FieldElement51;
        let a = -&FieldElement51([121665,0,0,0,0]);
        let b =   FieldElement51([121666,0,0,0,0]);
        let d = &a * &b.invert();
        let d2 = &d + &d;
        assert_eq!(d, constants::EDWARDS_D);
        assert_eq!(d2, constants::EDWARDS_D2);
    }

    #[test]
    fn test_sqrt_ad_minus_one() {
        let a = FieldElement::minus_one();
        let ad_minus_one = &(&a * &constants::EDWARDS_D) + &a;
        let should_be_ad_minus_one = constants::SQRT_AD_MINUS_ONE.square();
        assert_eq!(should_be_ad_minus_one, ad_minus_one);
    }

}<|MERGE_RESOLUTION|>--- conflicted
+++ resolved
@@ -83,19 +83,8 @@
     ],
 };
 
-<<<<<<< HEAD
-// Precomputed basepoint table is generated into a file by build.rs
-
-#[cfg(feature = "stage2_build")]
-include!(concat!(env!("OUT_DIR"), "/basepoint_table.rs"));
-
-#[cfg(feature = "stage2_build")]
+/// The Ristretto basepoint, as a `RistrettoBasepointTable` for scalar multiplication.
 use crate::ristretto::RistrettoBasepointTable;
-
-=======
->>>>>>> 16bee35c
-/// The Ristretto basepoint, as a `RistrettoBasepointTable` for scalar multiplication.
-use ristretto::RistrettoBasepointTable;
 pub const RISTRETTO_BASEPOINT_TABLE: RistrettoBasepointTable
     = RistrettoBasepointTable(ED25519_BASEPOINT_TABLE);
 
