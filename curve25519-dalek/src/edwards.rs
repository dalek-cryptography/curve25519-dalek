// -*- mode: rust; -*-
//
// This file is part of curve25519-dalek.
// Copyright (c) 2016-2021 isis lovecruft
// Copyright (c) 2016-2020 Henry de Valence
// See LICENSE for licensing information.
//
// Authors:
// - isis agora lovecruft <isis@patternsinthevoid.net>
// - Henry de Valence <hdevalence@hdevalence.ca>

//! Group operations for Curve25519, in Edwards form.
//!
//! ## Encoding and Decoding
//!
//! Encoding is done by converting to and from a `CompressedEdwardsY`
//! struct, which is a typed wrapper around `[u8; 32]`.
//!
//! ## Equality Testing
//!
//! The `EdwardsPoint` struct implements the [`subtle::ConstantTimeEq`]
//! trait for constant-time equality checking, and also uses this to
//! ensure `Eq` equality checking runs in constant time.
//!
//! ## Cofactor-related functions
//!
//! The order of the group of points on the curve \\(\mathcal E\\)
//! is \\(|\mathcal E| = 8\ell \\), so its structure is \\( \mathcal
//! E = \mathcal E\[8\] \times \mathcal E[\ell]\\).  The torsion
//! subgroup \\( \mathcal E\[8\] \\) consists of eight points of small
//! order.  Technically, all of \\(\mathcal E\\) is torsion, but we
//! use the word only to refer to the small \\(\mathcal E\[8\]\\) part, not
//! the large prime-order \\(\mathcal E[\ell]\\) part.
//!
//! To test if a point is in \\( \mathcal E\[8\] \\), use
//! [`EdwardsPoint::is_small_order`].
//!
//! To test if a point is in \\( \mathcal E[\ell] \\), use
//! [`EdwardsPoint::is_torsion_free`].
//!
//! To multiply by the cofactor, use [`EdwardsPoint::mul_by_cofactor`].
//!
//! To avoid dealing with cofactors entirely, consider using Ristretto.
//!
//! ## Scalars
//!
//! Scalars are represented by the [`Scalar`] struct. To construct a scalar, see
//! [`Scalar::from_canonical_bytes`] or [`Scalar::from_bytes_mod_order_wide`].
//!
//! ## Scalar Multiplication
//!
//! Scalar multiplication on Edwards points is provided by:
//!
//! * the `*` operator between a `Scalar` and a `EdwardsPoint`, which
//!   performs constant-time variable-base scalar multiplication;
//!
//! * the `*` operator between a `Scalar` and a
//!   `EdwardsBasepointTable`, which performs constant-time fixed-base
//!   scalar multiplication;
//!
//! * an implementation of the
//!   [`MultiscalarMul`](../traits/trait.MultiscalarMul.html) trait for
//!   constant-time variable-base multiscalar multiplication;
//!
//! * an implementation of the
//!   [`VartimeMultiscalarMul`](../traits/trait.VartimeMultiscalarMul.html)
//!   trait for variable-time variable-base multiscalar multiplication;
//!
//! ## Implementation
//!
//! The Edwards arithmetic is implemented using the “extended twisted
//! coordinates” of Hisil, Wong, Carter, and Dawson, and the
//! corresponding complete formulas.  For more details,
//! see the [`curve_models` submodule][curve_models]
//! of the internal documentation.
//!
//! ## Validity Checking
//!
//! There is no function for checking whether a point is valid.
//! Instead, the `EdwardsPoint` struct is guaranteed to hold a valid
//! point on the curve.
//!
//! We use the Rust type system to make invalid points
//! unrepresentable: `EdwardsPoint` objects can only be created via
//! successful decompression of a compressed point, or else by
//! operations on other (valid) `EdwardsPoint`s.
//!
//! [curve_models]: https://docs.rs/curve25519-dalek/latest/curve25519-dalek/backend/serial/curve_models/index.html

// We allow non snake_case names because coordinates in projective space are
// traditionally denoted by the capitalisation of their respective
// counterparts in affine space.  Yeah, you heard me, rustc, I'm gonna have my
// affine and projective cakes and eat both of them too.
#![allow(non_snake_case)]

mod affine;

use cfg_if::cfg_if;
use core::array::TryFromSliceError;
use core::borrow::Borrow;
use core::fmt::Debug;
use core::iter::Sum;
use core::ops::{Add, Neg, Sub};
use core::ops::{AddAssign, SubAssign};
use core::ops::{Mul, MulAssign};

#[cfg(feature = "digest")]
use digest::{
    FixedOutput, HashMarker, array::typenum::U64, consts::True, crypto_common::BlockSizeUser,
    typenum::IsGreater,
};

#[cfg(feature = "group")]
use {
    group::{GroupEncoding, cofactor::CofactorGroup, prime::PrimeGroup},
    rand_core::TryRngCore,
    subtle::CtOption,
};

#[cfg(feature = "rand_core")]
use rand_core::RngCore;

use subtle::Choice;
use subtle::ConditionallyNegatable;
use subtle::ConditionallySelectable;
use subtle::ConstantTimeEq;

#[cfg(feature = "zeroize")]
use zeroize::Zeroize;

use crate::constants;

use crate::field::FieldElement;
use crate::scalar::{Scalar, clamp_integer};

use crate::montgomery::MontgomeryPoint;

use crate::backend::serial::curve_models::AffineNielsPoint;
use crate::backend::serial::curve_models::CompletedPoint;
use crate::backend::serial::curve_models::ProjectiveNielsPoint;
use crate::backend::serial::curve_models::ProjectivePoint;

#[cfg(feature = "precomputed-tables")]
use crate::window::{
    LookupTableRadix16, LookupTableRadix32, LookupTableRadix64, LookupTableRadix128,
    LookupTableRadix256,
};

#[cfg(feature = "precomputed-tables")]
use crate::traits::BasepointTable;

use crate::traits::ValidityCheck;
use crate::traits::{Identity, IsIdentity};

use affine::AffinePoint;

#[cfg(feature = "alloc")]
use crate::traits::MultiscalarMul;
#[cfg(feature = "alloc")]
use crate::traits::{VartimeMultiscalarMul, VartimePrecomputedMultiscalarMul};
#[cfg(feature = "alloc")]
use alloc::vec::Vec;

// ------------------------------------------------------------------------
// Compressed points
// ------------------------------------------------------------------------

/// In "Edwards y" / "Ed25519" format, the curve point \\((x,y)\\) is
/// determined by the \\(y\\)-coordinate and the sign of \\(x\\).
///
/// The first 255 bits of a `CompressedEdwardsY` represent the
/// \\(y\\)-coordinate.  The high bit of the 32nd byte gives the sign of \\(x\\).
#[allow(clippy::derived_hash_with_manual_eq)]
#[derive(Copy, Clone, Hash)]
pub struct CompressedEdwardsY(pub [u8; 32]);

impl ConstantTimeEq for CompressedEdwardsY {
    fn ct_eq(&self, other: &CompressedEdwardsY) -> Choice {
        self.as_bytes().ct_eq(other.as_bytes())
    }
}

impl Eq for CompressedEdwardsY {}
impl PartialEq for CompressedEdwardsY {
    fn eq(&self, other: &Self) -> bool {
        self.ct_eq(other).into()
    }
}

impl Debug for CompressedEdwardsY {
    fn fmt(&self, f: &mut core::fmt::Formatter<'_>) -> core::fmt::Result {
        write!(f, "CompressedEdwardsY: {:?}", self.as_bytes())
    }
}

impl CompressedEdwardsY {
    /// View this `CompressedEdwardsY` as an array of bytes.
    pub const fn as_bytes(&self) -> &[u8; 32] {
        &self.0
    }

    /// Copy this `CompressedEdwardsY` to an array of bytes.
    pub const fn to_bytes(&self) -> [u8; 32] {
        self.0
    }

    /// Attempt to decompress to an `EdwardsPoint`.
    ///
    /// Returns `None` if the input is not the \\(y\\)-coordinate of a
    /// curve point.
    pub fn decompress(&self) -> Option<EdwardsPoint> {
        let (is_valid_y_coord, X, Y, Z) = decompress::step_1(self);

        if is_valid_y_coord.into() {
            Some(decompress::step_2(self, X, Y, Z))
        } else {
            None
        }
    }
}

mod decompress {
    use super::*;

    #[rustfmt::skip] // keep alignment of explanatory comments
    pub(super) fn step_1(
        repr: &CompressedEdwardsY,
    ) -> (Choice, FieldElement, FieldElement, FieldElement) {
        let Y = FieldElement::from_bytes(repr.as_bytes());
        let Z = FieldElement::ONE;
        let YY = Y.square();
        let u = &YY - &Z;                            // u =  y²-1
        let v = &(&YY * &constants::EDWARDS_D) + &Z; // v = dy²+1
        let (is_valid_y_coord, X) = FieldElement::sqrt_ratio_i(&u, &v);

        (is_valid_y_coord, X, Y, Z)
    }

    #[rustfmt::skip]
    pub(super) fn step_2(
        repr: &CompressedEdwardsY,
        mut X: FieldElement,
        Y: FieldElement,
        Z: FieldElement,
    ) -> EdwardsPoint {
         // FieldElement::sqrt_ratio_i always returns the nonnegative square root,
         // so we negate according to the supplied sign bit.
        let compressed_sign_bit = Choice::from(repr.as_bytes()[31] >> 7);
        X.conditional_negate(compressed_sign_bit);

        EdwardsPoint {
            X,
            Y,
            Z,
            T: &X * &Y,
        }
    }
}

impl TryFrom<&[u8]> for CompressedEdwardsY {
    type Error = TryFromSliceError;

    fn try_from(slice: &[u8]) -> Result<CompressedEdwardsY, TryFromSliceError> {
        Self::from_slice(slice)
    }
}

// ------------------------------------------------------------------------
// Serde support
// ------------------------------------------------------------------------
// Serializes to and from `EdwardsPoint` directly, doing compression
// and decompression internally.  This means that users can create
// structs containing `EdwardsPoint`s and use Serde's derived
// serializers to serialize those structures.

#[cfg(feature = "digest")]
use constants::ED25519_SQRTAM2;
#[cfg(feature = "serde")]
use serde::de::Visitor;
#[cfg(feature = "serde")]
use serde::{Deserialize, Deserializer, Serialize, Serializer};

#[cfg(feature = "serde")]
impl Serialize for EdwardsPoint {
    fn serialize<S>(&self, serializer: S) -> Result<S::Ok, S::Error>
    where
        S: Serializer,
    {
        use serde::ser::SerializeTuple;
        let mut tup = serializer.serialize_tuple(32)?;
        for byte in self.compress().as_bytes().iter() {
            tup.serialize_element(byte)?;
        }
        tup.end()
    }
}

#[cfg(feature = "serde")]
impl Serialize for CompressedEdwardsY {
    fn serialize<S>(&self, serializer: S) -> Result<S::Ok, S::Error>
    where
        S: Serializer,
    {
        use serde::ser::SerializeTuple;
        let mut tup = serializer.serialize_tuple(32)?;
        for byte in self.as_bytes().iter() {
            tup.serialize_element(byte)?;
        }
        tup.end()
    }
}

#[cfg(feature = "serde")]
impl<'de> Deserialize<'de> for EdwardsPoint {
    fn deserialize<D>(deserializer: D) -> Result<Self, D::Error>
    where
        D: Deserializer<'de>,
    {
        struct EdwardsPointVisitor;

        impl<'de> Visitor<'de> for EdwardsPointVisitor {
            type Value = EdwardsPoint;

            fn expecting(&self, formatter: &mut core::fmt::Formatter<'_>) -> core::fmt::Result {
                formatter.write_str("a valid point in Edwards y + sign format")
            }

            fn visit_seq<A>(self, mut seq: A) -> Result<EdwardsPoint, A::Error>
            where
                A: serde::de::SeqAccess<'de>,
            {
                let mut bytes = [0u8; 32];
                #[allow(clippy::needless_range_loop)]
                for i in 0..32 {
                    bytes[i] = seq
                        .next_element()?
                        .ok_or_else(|| serde::de::Error::invalid_length(i, &"expected 32 bytes"))?;
                }
                CompressedEdwardsY(bytes)
                    .decompress()
                    .ok_or_else(|| serde::de::Error::custom("decompression failed"))
            }
        }

        deserializer.deserialize_tuple(32, EdwardsPointVisitor)
    }
}

#[cfg(feature = "serde")]
impl<'de> Deserialize<'de> for CompressedEdwardsY {
    fn deserialize<D>(deserializer: D) -> Result<Self, D::Error>
    where
        D: Deserializer<'de>,
    {
        struct CompressedEdwardsYVisitor;

        impl<'de> Visitor<'de> for CompressedEdwardsYVisitor {
            type Value = CompressedEdwardsY;

            fn expecting(&self, formatter: &mut core::fmt::Formatter<'_>) -> core::fmt::Result {
                formatter.write_str("32 bytes of data")
            }

            fn visit_seq<A>(self, mut seq: A) -> Result<CompressedEdwardsY, A::Error>
            where
                A: serde::de::SeqAccess<'de>,
            {
                let mut bytes = [0u8; 32];
                #[allow(clippy::needless_range_loop)]
                for i in 0..32 {
                    bytes[i] = seq
                        .next_element()?
                        .ok_or_else(|| serde::de::Error::invalid_length(i, &"expected 32 bytes"))?;
                }
                Ok(CompressedEdwardsY(bytes))
            }
        }

        deserializer.deserialize_tuple(32, CompressedEdwardsYVisitor)
    }
}

// ------------------------------------------------------------------------
// Internal point representations
// ------------------------------------------------------------------------

/// An `EdwardsPoint` represents a point on the Edwards form of Curve25519.
#[derive(Copy, Clone)]
#[allow(missing_docs)]
pub struct EdwardsPoint {
    pub(crate) X: FieldElement,
    pub(crate) Y: FieldElement,
    pub(crate) Z: FieldElement,
    pub(crate) T: FieldElement,
}

// ------------------------------------------------------------------------
// Constructors
// ------------------------------------------------------------------------

impl Identity for CompressedEdwardsY {
    fn identity() -> CompressedEdwardsY {
        CompressedEdwardsY([
            1, 0, 0, 0, 0, 0, 0, 0, 0, 0, 0, 0, 0, 0, 0, 0, 0, 0, 0, 0, 0, 0, 0, 0, 0, 0, 0, 0, 0,
            0, 0, 0,
        ])
    }
}

impl Default for CompressedEdwardsY {
    fn default() -> CompressedEdwardsY {
        CompressedEdwardsY::identity()
    }
}

impl CompressedEdwardsY {
    /// Construct a `CompressedEdwardsY` from a slice of bytes.
    ///
    /// # Errors
    ///
    /// Returns [`TryFromSliceError`] if the input `bytes` slice does not have
    /// a length of 32.
    pub fn from_slice(bytes: &[u8]) -> Result<CompressedEdwardsY, TryFromSliceError> {
        bytes.try_into().map(CompressedEdwardsY)
    }
}

impl Identity for EdwardsPoint {
    fn identity() -> EdwardsPoint {
        EdwardsPoint {
            X: FieldElement::ZERO,
            Y: FieldElement::ONE,
            Z: FieldElement::ONE,
            T: FieldElement::ZERO,
        }
    }
}

impl Default for EdwardsPoint {
    fn default() -> EdwardsPoint {
        EdwardsPoint::identity()
    }
}

// ------------------------------------------------------------------------
// Zeroize implementations for wiping points from memory
// ------------------------------------------------------------------------

#[cfg(feature = "zeroize")]
impl Zeroize for CompressedEdwardsY {
    /// Reset this `CompressedEdwardsY` to the compressed form of the identity element.
    fn zeroize(&mut self) {
        self.0.zeroize();
        self.0[0] = 1;
    }
}

#[cfg(feature = "zeroize")]
impl Zeroize for EdwardsPoint {
    /// Reset this `EdwardsPoint` to the identity element.
    fn zeroize(&mut self) {
        self.X.zeroize();
        self.Y = FieldElement::ONE;
        self.Z = FieldElement::ONE;
        self.T.zeroize();
    }
}

// ------------------------------------------------------------------------
// Validity checks (for debugging, not CT)
// ------------------------------------------------------------------------

impl ValidityCheck for EdwardsPoint {
    fn is_valid(&self) -> bool {
        let point_on_curve = self.as_projective().is_valid();
        let on_segre_image = (&self.X * &self.Y) == (&self.Z * &self.T);

        point_on_curve && on_segre_image
    }
}

// ------------------------------------------------------------------------
// Constant-time assignment
// ------------------------------------------------------------------------

impl ConditionallySelectable for EdwardsPoint {
    fn conditional_select(a: &EdwardsPoint, b: &EdwardsPoint, choice: Choice) -> EdwardsPoint {
        EdwardsPoint {
            X: FieldElement::conditional_select(&a.X, &b.X, choice),
            Y: FieldElement::conditional_select(&a.Y, &b.Y, choice),
            Z: FieldElement::conditional_select(&a.Z, &b.Z, choice),
            T: FieldElement::conditional_select(&a.T, &b.T, choice),
        }
    }
}

// ------------------------------------------------------------------------
// Equality
// ------------------------------------------------------------------------

impl ConstantTimeEq for EdwardsPoint {
    fn ct_eq(&self, other: &EdwardsPoint) -> Choice {
        // We would like to check that the point (X/Z, Y/Z) is equal to
        // the point (X'/Z', Y'/Z') without converting into affine
        // coordinates (x, y) and (x', y'), which requires two inversions.
        // We have that X = xZ and X' = x'Z'. Thus, x = x' is equivalent to
        // (xZ)Z' = (x'Z')Z, and similarly for the y-coordinate.

        (&self.X * &other.Z).ct_eq(&(&other.X * &self.Z))
            & (&self.Y * &other.Z).ct_eq(&(&other.Y * &self.Z))
    }
}

impl PartialEq for EdwardsPoint {
    fn eq(&self, other: &EdwardsPoint) -> bool {
        self.ct_eq(other).into()
    }
}

impl Eq for EdwardsPoint {}

// ------------------------------------------------------------------------
// Point conversions
// ------------------------------------------------------------------------

impl EdwardsPoint {
    /// Convert to a ProjectiveNielsPoint
    pub(crate) fn as_projective_niels(&self) -> ProjectiveNielsPoint {
        ProjectiveNielsPoint {
            Y_plus_X: &self.Y + &self.X,
            Y_minus_X: &self.Y - &self.X,
            Z: self.Z,
            T2d: &self.T * &constants::EDWARDS_D2,
        }
    }

    /// Convert the representation of this point from extended
    /// coordinates to projective coordinates.
    ///
    /// Free.
    pub(crate) const fn as_projective(&self) -> ProjectivePoint {
        ProjectivePoint {
            X: self.X,
            Y: self.Y,
            Z: self.Z,
        }
    }

    /// Dehomogenize to a `AffineNielsPoint`.
    /// Mainly for testing.
    pub(crate) fn as_affine_niels(&self) -> AffineNielsPoint {
        let recip = self.Z.invert();
        let x = &self.X * &recip;
        let y = &self.Y * &recip;
        let xy2d = &(&x * &y) * &constants::EDWARDS_D2;
        AffineNielsPoint {
            y_plus_x: &y + &x,
            y_minus_x: &y - &x,
            xy2d,
        }
    }

    /// Dehomogenize to `AffinePoint`.
    pub(crate) fn to_affine(self) -> AffinePoint {
        let recip = self.Z.invert();
        let x = &self.X * &recip;
        let y = &self.Y * &recip;
        AffinePoint { x, y }
    }

    /// Convert this `EdwardsPoint` on the Edwards model to the
    /// corresponding `MontgomeryPoint` on the Montgomery model.
    ///
    /// This function has one exceptional case; the identity point of
    /// the Edwards curve is sent to the 2-torsion point \\((0,0)\\)
    /// on the Montgomery curve.
    ///
    /// Note that this is a one-way conversion, since the Montgomery
    /// model does not retain sign information.
    pub fn to_montgomery(&self) -> MontgomeryPoint {
        // We have u = (1+y)/(1-y) = (Z+Y)/(Z-Y).
        //
        // The denominator is zero only when y=1, the identity point of
        // the Edwards curve.  Since 0.invert() = 0, in this case we
        // compute the 2-torsion point (0,0).
        let U = &self.Z + &self.Y;
        let W = &self.Z - &self.Y;
        let u = &U * &W.invert();
        MontgomeryPoint(u.to_bytes())
    }

    /// Converts a large batch of points to Edwards at once. This has the same
    /// behavior on identity elements as [`Self::to_montgomery`].
    #[cfg(feature = "alloc")]
    pub fn to_montgomery_batch(eds: &[Self]) -> Vec<MontgomeryPoint> {
        // Do the same thing as the above function. u = (1+y)/(1-y) = (Z+Y)/(Z-Y).
        // We will do this in a batch, ie compute (Z-Y) for all the input
        // points, then invert them all at once

        // Compute the denominators in a batch
        let mut denominators = eds.iter().map(|p| &p.Z - &p.Y).collect::<Vec<_>>();
        FieldElement::invert_batch_alloc(&mut denominators);

        // Now compute the Montgomery u coordinate for every point
        let mut ret = Vec::with_capacity(eds.len());
        for (ed, d) in eds.iter().zip(denominators.iter()) {
            let u = &(&ed.Z + &ed.Y) * d;
            ret.push(MontgomeryPoint(u.to_bytes()));
        }

        ret
    }

    /// Compress this point to `CompressedEdwardsY` format.
    pub fn compress(&self) -> CompressedEdwardsY {
        self.to_affine().compress()
    }

    /// Compress several `EdwardsPoint`s into `CompressedEdwardsY` format, using a batch inversion
    /// for a significant speedup.
    pub fn compress_batch<const N: usize>(inputs: &[EdwardsPoint; N]) -> [CompressedEdwardsY; N] {
        let mut zs: [_; N] = core::array::from_fn(|i| inputs[i].Z);
        FieldElement::invert_batch(&mut zs);

        core::array::from_fn(|i| {
            let x = &inputs[i].X * &zs[i];
            let y = &inputs[i].Y * &zs[i];
            AffinePoint { x, y }.compress()
        })
    }
    /// Compress several `EdwardsPoint`s into `CompressedEdwardsY` format, using a batch inversion
    /// for a significant speedup.
    #[cfg(feature = "alloc")]
    pub fn compress_batch_alloc(inputs: &[EdwardsPoint]) -> Vec<CompressedEdwardsY> {
        let mut zs = inputs.iter().map(|input| input.Z).collect::<Vec<_>>();
        FieldElement::invert_batch_alloc(&mut zs);

        inputs
            .iter()
            .zip(&zs)
            .map(|(input, recip)| {
                let x = &input.X * recip;
                let y = &input.Y * recip;
                AffinePoint { x, y }.compress()
            })
            .collect()
    }

    #[cfg(feature = "digest")]
    // The function `map_to_curve` calculates an [EdwardsPoint] from a [FieldElement].
    fn map_to_curve(fe: FieldElement) -> EdwardsPoint {
        let c1 = ED25519_SQRTAM2;

        // 1.  (xMn, xMd, yMn, yMd) = map_to_curve_elligator2_curve25519(u)
        let (xMn, xMd, yMn, yMd) = crate::montgomery::elligator_encode(&fe);
        // 2.  xn = xMn * yMd
        let xn = &xMn * &yMd;
        // 3.  xn = xn * c1
        let xn = &xn * &c1;
        // 4.  xd = xMd * yMn
        let xd = &xMd * &yMn;
        // 5.  yn = xMn - xMd
        let yn = &xMn - &xMd;
        // 6.  yd = xMn + xMd
        let yd = &xMn + &xMd;
        // 7. tv1 = xd * yd
        let tv1 = &xd * &yd;
        // 8.   e = tv1 == 0
        let e = tv1.ct_eq(&FieldElement::ZERO);
        // 9.  xn = CMOV(xn, 0, e)
        let xn = FieldElement::conditional_select(&xn, &FieldElement::ZERO, e);
        // 10. xd = CMOV(xd, 1, e)
        let xd = FieldElement::conditional_select(&xd, &FieldElement::ONE, e);
        // 11. yn = CMOV(yn, 1, e)
        let yn = FieldElement::conditional_select(&yn, &FieldElement::ONE, e);
        // 12. yd = CMOV(yd, 1, e)
        let yd = FieldElement::conditional_select(&yd, &FieldElement::ONE, e);
        // 13. return (xn, xd, yn, yd)

        EdwardsPoint {
            X: &xn * &yd,
            Y: &xd * &yn,
            Z: &xd * &yd,
            T: &xn * &yn,
        }
    }

    #[cfg(feature = "digest")]
    /// Perform encode to curve per RFC 9380, with explicit hash function and domain separator
    /// `domain_sep`, using the Twisted Edwards Elligator 2 method. The input is the concatenation
    /// of the elements of `bytes`. Likewise for the domain separator with `domain_sep`. At least
    /// one element of `domain_sep`, MUST be nonempty, and the concatenation MUST NOT exceed 255
    /// bytes.
    ///
    /// The specification names SHA-512 as an example of a secure hash to use with this function,
    /// but you may use any 512-bit hash within reason (see the
    /// [`spec`](https://www.rfc-editor.org/rfc/rfc9380.html#section-5.2) for details).
    ///
    /// # Warning
    /// `encode_to_curve` is a nonuniform encoding from byte strings to points in `G`. That is,
    /// the distribution of its output is not uniformly random in `G`: the set of possible outputs
    /// of encode_to_curve is only a fraction of the points in `G`, and some points in this set
    /// are more likely to be output than others.
    ///
    /// If your application needs the distribution of the output to be statistically close to
    /// uniform in `G`, use [Self::hash_to_curve] instead.
    ///
    /// # Panics
    /// Panics if `domain_sep.collect().len() == 0` or `> 255`
    pub fn encode_to_curve<D>(bytes: &[&[u8]], domain_sep: &[&[u8]]) -> EdwardsPoint
    where
        D: BlockSizeUser + Default + FixedOutput<OutputSize = U64> + HashMarker,
        D::BlockSize: IsGreater<D::OutputSize, Output = True>,
    {
        // For reference see
        // https://www.rfc-editor.org/rfc/rfc9380.html#name-elligator-2-method-2

        let fe = FieldElement::hash_to_field::<D, 1>(bytes, domain_sep);
        let Q = Self::map_to_curve(fe[0]);
        Q.mul_by_cofactor()
    }

    #[cfg(feature = "digest")]
    /// Perform a hash to curve per RFC 9380, with explicit hash function and domain separator
    /// `domain_sep`, using the Twisted Edwards Elligator 2 method. The input is the concatenation
    /// of the elements of `bytes`. Likewise for the domain separator with `domain_sep`. At least
    /// one element of `domain_sep`, MUST be nonempty, and the concatenation MUST NOT exceed
    /// 255 bytes.
    ///
    /// The specification names SHA-512 as an example of a secure hash to use with this function,
    /// but you may use any 512-bit hash within reason (see the
    /// [`spec`](https://www.rfc-editor.org/rfc/rfc9380.html#section-5.2) for details).
    ///
    /// # Panics
    /// Panics if `domain_sep.collect().len() == 0` or `> 255`
    pub fn hash_to_curve<D>(bytes: &[&[u8]], domain_sep: &[&[u8]]) -> EdwardsPoint
    where
        D: BlockSizeUser + Default + FixedOutput<OutputSize = U64> + HashMarker,
        D::BlockSize: IsGreater<D::OutputSize, Output = True>,
    {
        // For reference see
        // https://www.rfc-editor.org/rfc/rfc9380.html#name-elligator-2-method-2

        let fe = FieldElement::hash_to_field::<D, 2>(bytes, domain_sep);
        let Q0 = Self::map_to_curve(fe[0]);
        let Q1 = Self::map_to_curve(fe[1]);

        let R = Q0 + Q1;
        R.mul_by_cofactor()
    }

    /// Return an `EdwardsPoint` chosen uniformly at random using a user-provided RNG.
    ///
    /// # Inputs
    ///
    /// * `rng`: any RNG which implements `RngCore`
    ///
    /// # Returns
    ///
    /// A random `EdwardsPoint`.
    ///
    /// # Implementation
    ///
    /// Uses rejection sampling, generating a random `CompressedEdwardsY` and then attempting point
    /// decompression, rejecting invalid points.
    #[cfg(feature = "rand_core")]
    pub fn random<R: RngCore + ?Sized>(rng: &mut R) -> Self {
        let mut repr = CompressedEdwardsY([0u8; 32]);
        loop {
            rng.fill_bytes(&mut repr.0);
            if let Some(p) = repr.decompress() {
                if !IsIdentity::is_identity(&p) {
                    break p;
                }
            }
        }
    }
}

// ------------------------------------------------------------------------
// Doubling
// ------------------------------------------------------------------------

impl EdwardsPoint {
    /// Add this point to itself.
    pub(crate) fn double(&self) -> EdwardsPoint {
        self.as_projective().double().as_extended()
    }
}

// ------------------------------------------------------------------------
// Addition and Subtraction
// ------------------------------------------------------------------------

impl<'a> Add<&'a EdwardsPoint> for &EdwardsPoint {
    type Output = EdwardsPoint;
    fn add(self, other: &'a EdwardsPoint) -> EdwardsPoint {
        (self + &other.as_projective_niels()).as_extended()
    }
}

define_add_variants!(
    LHS = EdwardsPoint,
    RHS = EdwardsPoint,
    Output = EdwardsPoint
);

impl<'a> AddAssign<&'a EdwardsPoint> for EdwardsPoint {
    fn add_assign(&mut self, _rhs: &'a EdwardsPoint) {
        *self = (self as &EdwardsPoint) + _rhs;
    }
}

define_add_assign_variants!(LHS = EdwardsPoint, RHS = EdwardsPoint);

impl<'a> Sub<&'a EdwardsPoint> for &EdwardsPoint {
    type Output = EdwardsPoint;
    fn sub(self, other: &'a EdwardsPoint) -> EdwardsPoint {
        (self - &other.as_projective_niels()).as_extended()
    }
}

define_sub_variants!(
    LHS = EdwardsPoint,
    RHS = EdwardsPoint,
    Output = EdwardsPoint
);

impl<'a> SubAssign<&'a EdwardsPoint> for EdwardsPoint {
    fn sub_assign(&mut self, _rhs: &'a EdwardsPoint) {
        *self = (self as &EdwardsPoint) - _rhs;
    }
}

define_sub_assign_variants!(LHS = EdwardsPoint, RHS = EdwardsPoint);

impl<T> Sum<T> for EdwardsPoint
where
    T: Borrow<EdwardsPoint>,
{
    fn sum<I>(iter: I) -> Self
    where
        I: Iterator<Item = T>,
    {
        iter.fold(EdwardsPoint::identity(), |acc, item| acc + item.borrow())
    }
}

// ------------------------------------------------------------------------
// Negation
// ------------------------------------------------------------------------

impl Neg for &EdwardsPoint {
    type Output = EdwardsPoint;

    fn neg(self) -> EdwardsPoint {
        EdwardsPoint {
            X: -(&self.X),
            Y: self.Y,
            Z: self.Z,
            T: -(&self.T),
        }
    }
}

impl Neg for EdwardsPoint {
    type Output = EdwardsPoint;

    fn neg(self) -> EdwardsPoint {
        -&self
    }
}

// ------------------------------------------------------------------------
// Scalar multiplication
// ------------------------------------------------------------------------

impl<'a> MulAssign<&'a Scalar> for EdwardsPoint {
    fn mul_assign(&mut self, scalar: &'a Scalar) {
        let result = (self as &EdwardsPoint) * scalar;
        *self = result;
    }
}

define_mul_assign_variants!(LHS = EdwardsPoint, RHS = Scalar);

define_mul_variants!(LHS = EdwardsPoint, RHS = Scalar, Output = EdwardsPoint);
define_mul_variants!(LHS = Scalar, RHS = EdwardsPoint, Output = EdwardsPoint);

impl<'a> Mul<&'a Scalar> for &EdwardsPoint {
    type Output = EdwardsPoint;
    /// Scalar multiplication: compute `scalar * self`.
    ///
    /// For scalar multiplication of a basepoint,
    /// `EdwardsBasepointTable` is approximately 4x faster.
    fn mul(self, scalar: &'a Scalar) -> EdwardsPoint {
        crate::backend::variable_base_mul(self, scalar)
    }
}

impl<'a> Mul<&'a EdwardsPoint> for &Scalar {
    type Output = EdwardsPoint;

    /// Scalar multiplication: compute `scalar * self`.
    ///
    /// For scalar multiplication of a basepoint,
    /// `EdwardsBasepointTable` is approximately 4x faster.
    fn mul(self, point: &'a EdwardsPoint) -> EdwardsPoint {
        point * self
    }
}

impl EdwardsPoint {
    /// Fixed-base scalar multiplication by the Ed25519 base point.
    ///
    /// Uses precomputed basepoint tables when the `precomputed-tables` feature
    /// is enabled, trading off increased code size for ~4x better performance.
    pub fn mul_base(scalar: &Scalar) -> Self {
        #[cfg(not(feature = "precomputed-tables"))]
        {
            scalar * constants::ED25519_BASEPOINT_POINT
        }

        #[cfg(feature = "precomputed-tables")]
        {
            scalar * constants::ED25519_BASEPOINT_TABLE
        }
    }

    /// Multiply this point by `clamp_integer(bytes)`. For a description of clamping, see
    /// [`clamp_integer`].
    pub fn mul_clamped(self, bytes: [u8; 32]) -> Self {
        // We have to construct a Scalar that is not reduced mod l, which breaks scalar invariant
        // #2. But #2 is not necessary for correctness of variable-base multiplication. All that
        // needs to hold is invariant #1, i.e., the scalar is less than 2^255. This is guaranteed
        // by clamping.
        // Further, we don't do any reduction or arithmetic with this clamped value, so there's no
        // issues arising from the fact that the curve point is not necessarily in the prime-order
        // subgroup.
        let s = Scalar {
            bytes: clamp_integer(bytes),
        };
        s * self
    }

    /// Multiply the basepoint by `clamp_integer(bytes)`. For a description of clamping, see
    /// [`clamp_integer`].
    pub fn mul_base_clamped(bytes: [u8; 32]) -> Self {
        // See reasoning in Self::mul_clamped why it is OK to make an unreduced Scalar here. We
        // note that fixed-base multiplication is also defined for all values of `bytes` less than
        // 2^255.
        let s = Scalar {
            bytes: clamp_integer(bytes),
        };
        Self::mul_base(&s)
    }
}

// ------------------------------------------------------------------------
// Multiscalar Multiplication impls
// ------------------------------------------------------------------------

// These use the iterator's size hint and the target settings to
// forward to a specific backend implementation.

#[cfg(feature = "alloc")]
impl MultiscalarMul for EdwardsPoint {
    type Point = EdwardsPoint;

    fn multiscalar_mul<I, J>(scalars: I, points: J) -> EdwardsPoint
    where
        I: IntoIterator,
        I::Item: Borrow<Scalar>,
        J: IntoIterator,
        J::Item: Borrow<EdwardsPoint>,
    {
        // Sanity-check lengths of input iterators
        let mut scalars = scalars.into_iter();
        let mut points = points.into_iter();

        // Lower and upper bounds on iterators
        let (s_lo, s_hi) = scalars.by_ref().size_hint();
        let (p_lo, p_hi) = points.by_ref().size_hint();

        // They should all be equal
        assert_eq!(s_lo, p_lo);
        assert_eq!(s_hi, Some(s_lo));
        assert_eq!(p_hi, Some(p_lo));

        // Now we know there's a single size.  When we do
        // size-dependent algorithm dispatch, use this as the hint.
        let _size = s_lo;

        crate::backend::straus_multiscalar_mul(scalars, points)
    }
}

#[cfg(feature = "alloc")]
impl VartimeMultiscalarMul for EdwardsPoint {
    type Point = EdwardsPoint;

    fn optional_multiscalar_mul<I, J>(scalars: I, points: J) -> Option<EdwardsPoint>
    where
        I: IntoIterator,
        I::Item: Borrow<Scalar>,
        J: IntoIterator<Item = Option<EdwardsPoint>>,
    {
        // Sanity-check lengths of input iterators
        let mut scalars = scalars.into_iter();
        let mut points = points.into_iter();

        // Lower and upper bounds on iterators
        let (s_lo, s_hi) = scalars.by_ref().size_hint();
        let (p_lo, p_hi) = points.by_ref().size_hint();

        // They should all be equal
        assert_eq!(s_lo, p_lo);
        assert_eq!(s_hi, Some(s_lo));
        assert_eq!(p_hi, Some(p_lo));

        // Now we know there's a single size.
        // Use this as the hint to decide which algorithm to use.
        let size = s_lo;

        if size < 190 {
            crate::backend::straus_optional_multiscalar_mul(scalars, points)
        } else {
            crate::backend::pippenger_optional_multiscalar_mul(scalars, points)
        }
    }
}

/// Precomputation for variable-time multiscalar multiplication with `EdwardsPoint`s.
// This wraps the inner implementation in a facade type so that we can
// decouple stability of the inner type from the stability of the
// outer type.
#[cfg(feature = "alloc")]
pub struct VartimeEdwardsPrecomputation(crate::backend::VartimePrecomputedStraus);

#[cfg(feature = "alloc")]
impl VartimePrecomputedMultiscalarMul for VartimeEdwardsPrecomputation {
    type Point = EdwardsPoint;

    fn new<I>(static_points: I) -> Self
    where
        I: IntoIterator,
        I::Item: Borrow<Self::Point>,
    {
        Self(crate::backend::VartimePrecomputedStraus::new(static_points))
    }

    fn len(&self) -> usize {
        self.0.len()
    }

    fn is_empty(&self) -> bool {
        self.0.is_empty()
    }

    fn optional_mixed_multiscalar_mul<I, J, K>(
        &self,
        static_scalars: I,
        dynamic_scalars: J,
        dynamic_points: K,
    ) -> Option<Self::Point>
    where
        I: IntoIterator,
        I::Item: Borrow<Scalar>,
        J: IntoIterator,
        J::Item: Borrow<Scalar>,
        K: IntoIterator<Item = Option<Self::Point>>,
    {
        self.0
            .optional_mixed_multiscalar_mul(static_scalars, dynamic_scalars, dynamic_points)
    }
}

impl EdwardsPoint {
    /// Compute \\(aA + bB\\) in variable time, where \\(B\\) is the Ed25519 basepoint.
    pub fn vartime_double_scalar_mul_basepoint(
        a: &Scalar,
        A: &EdwardsPoint,
        b: &Scalar,
    ) -> EdwardsPoint {
        crate::backend::vartime_double_base_mul(a, A, b)
    }
}

#[cfg(feature = "precomputed-tables")]
macro_rules! impl_basepoint_table {
    (Name = $name:ident, LookupTable = $table:ident, Point = $point:ty, Radix = $radix:expr, Additions = $adds:expr) => {
        /// A precomputed table of multiples of a basepoint, for accelerating
        /// fixed-base scalar multiplication.  One table, for the Ed25519
        /// basepoint, is provided in the [`constants`] module.
        ///
        /// The basepoint tables are reasonably large, so they should probably be boxed.
        ///
        /// The sizes for the tables and the number of additions required for one scalar
        /// multiplication are as follows:
        ///
        /// * [`EdwardsBasepointTableRadix16`]: 30KB, 64A
        ///   (this is the default size, and is used for
        ///   [`constants::ED25519_BASEPOINT_TABLE`])
        /// * [`EdwardsBasepointTableRadix64`]: 120KB, 43A
        /// * [`EdwardsBasepointTableRadix128`]: 240KB, 37A
        /// * [`EdwardsBasepointTableRadix256`]: 480KB, 33A
        ///
        /// # Why 33 additions for radix-256?
        ///
        /// Normally, the radix-256 tables would allow for only 32 additions per scalar
        /// multiplication.  However, due to the fact that standardised definitions of
        /// legacy protocols—such as x25519—require allowing unreduced 255-bit scalars
        /// invariants, when converting such an unreduced scalar's representation to
        /// radix-\\(2^{8}\\), we cannot guarantee the carry bit will fit in the last
        /// coefficient (the coefficients are `i8`s).  When, \\(w\\), the power-of-2 of
        /// the radix, is \\(w < 8\\), we can fold the final carry onto the last
        /// coefficient, \\(d\\), because \\(d < 2^{w/2}\\), so
        /// $$
        ///     d + carry \cdot 2^{w} = d + 1 \cdot 2^{w} < 2^{w+1} < 2^{8}
        /// $$
        /// When \\(w = 8\\), we can't fit \\(carry \cdot 2^{w}\\) into an `i8`, so we
        /// add the carry bit onto an additional coefficient.
        #[derive(Clone)]
        #[repr(transparent)]
        pub struct $name(pub(crate) [$table<AffineNielsPoint>; 32]);

        impl BasepointTable for $name {
            type Point = $point;

            /// Create a table of precomputed multiples of `basepoint`.
            fn create(basepoint: &$point) -> $name {
                // XXX use init_with
                let mut table = $name([$table::default(); 32]);
                let mut P = *basepoint;
                for i in 0..32 {
                    // P = (2w)^i * B
                    table.0[i] = $table::from(&P);
                    P = P.mul_by_pow_2($radix + $radix);
                }
                table
            }

            /// Get the basepoint for this table as an `EdwardsPoint`.
            fn basepoint(&self) -> $point {
                // self.0[0].select(1) = 1*(16^2)^0*B
                // but as an `AffineNielsPoint`, so add identity to convert to extended.
                (&<$point>::identity() + &self.0[0].select(1)).as_extended()
            }

            /// The computation uses Pippeneger's algorithm, as described for the
            /// specific case of radix-16 on page 13 of the Ed25519 paper.
            ///
            /// # Piggenger's Algorithm Generalised
            ///
            /// Write the scalar \\(a\\) in radix-\\(w\\), where \\(w\\) is a power of
            /// 2, with coefficients in \\([\frac{-w}{2},\frac{w}{2})\\), i.e.,
            /// $$
            ///     a = a\_0 + a\_1 w\^1 + \cdots + a\_{x} w\^{x},
            /// $$
            /// with
            /// $$
            /// \begin{aligned}
            ///     \frac{-w}{2} \leq a_i < \frac{w}{2}
            ///     &&\cdots&&
            ///     \frac{-w}{2} \leq a\_{x} \leq \frac{w}{2}
            /// \end{aligned}
            /// $$
            /// and the number of additions, \\(x\\), is given by
            /// \\(x = \lceil \frac{256}{w} \rceil\\). Then
            /// $$
            ///     a B = a\_0 B + a\_1 w\^1 B + \cdots + a\_{x-1} w\^{x-1} B.
            /// $$
            /// Grouping even and odd coefficients gives
            /// $$
            /// \begin{aligned}
            ///     a B = \quad a\_0 w\^0 B +& a\_2 w\^2 B + \cdots + a\_{x-2} w\^{x-2} B    \\\\
            ///               + a\_1 w\^1 B +& a\_3 w\^3 B + \cdots + a\_{x-1} w\^{x-1} B    \\\\
            ///         = \quad(a\_0 w\^0 B +& a\_2 w\^2 B + \cdots + a\_{x-2} w\^{x-2} B)   \\\\
            ///             + w(a\_1 w\^0 B +& a\_3 w\^2 B + \cdots + a\_{x-1} w\^{x-2} B).  \\\\
            /// \end{aligned}
            /// $$
            /// For each \\(i = 0 \ldots 31\\), we create a lookup table of
            /// $$
            /// [w\^{2i} B, \ldots, \frac{w}{2}\cdot w\^{2i} B],
            /// $$
            /// and use it to select \\( y \cdot w\^{2i} \cdot B \\) in constant time.
            ///
            /// The radix-\\(w\\) representation requires that the scalar is bounded
            /// by \\(2\^{255}\\), which is always the case.
            ///
            /// The above algorithm is trivially generalised to other powers-of-2 radices.
            fn mul_base(&self, scalar: &Scalar) -> $point {
                let a = scalar.as_radix_2w($radix);

                let tables = &self.0;
                let mut P = <$point>::identity();

                for i in (0..$adds).filter(|x| x % 2 == 1) {
                    P = (&P + &tables[i / 2].select(a[i])).as_extended();
                }

                P = P.mul_by_pow_2($radix);

                for i in (0..$adds).filter(|x| x % 2 == 0) {
                    P = (&P + &tables[i / 2].select(a[i])).as_extended();
                }

                P
            }
        }

        impl<'a, 'b> Mul<&'b Scalar> for &'a $name {
            type Output = $point;

            /// Construct an `EdwardsPoint` from a `Scalar` \\(a\\) by
            /// computing the multiple \\(aB\\) of this basepoint \\(B\\).
            fn mul(self, scalar: &'b Scalar) -> $point {
                // delegate to a private function so that its documentation appears in internal docs
                self.mul_base(scalar)
            }
        }

        impl<'a, 'b> Mul<&'a $name> for &'b Scalar {
            type Output = $point;

            /// Construct an `EdwardsPoint` from a `Scalar` \\(a\\) by
            /// computing the multiple \\(aB\\) of this basepoint \\(B\\).
            fn mul(self, basepoint_table: &'a $name) -> $point {
                basepoint_table * self
            }
        }

        impl Debug for $name {
            fn fmt(&self, f: &mut core::fmt::Formatter<'_>) -> core::fmt::Result {
                write!(f, "{:?}([\n", stringify!($name))?;
                for i in 0..32 {
                    write!(f, "\t{:?},\n", &self.0[i])?;
                }
                write!(f, "])")
            }
        }
    };
} // End macro_rules! impl_basepoint_table

// The number of additions required is ceil(256/w) where w is the radix representation.
cfg_if! {
    if #[cfg(feature = "precomputed-tables")] {
        impl_basepoint_table! {
            Name = EdwardsBasepointTable,
            LookupTable = LookupTableRadix16,
            Point = EdwardsPoint,
            Radix = 4,
            Additions = 64
        }
        impl_basepoint_table! {
            Name = EdwardsBasepointTableRadix32,
            LookupTable = LookupTableRadix32,
            Point = EdwardsPoint,
            Radix = 5,
            Additions = 52
        }
        impl_basepoint_table! {
            Name = EdwardsBasepointTableRadix64,
            LookupTable = LookupTableRadix64,
            Point = EdwardsPoint,
            Radix = 6,
            Additions = 43
        }
        impl_basepoint_table! {
            Name = EdwardsBasepointTableRadix128,
            LookupTable = LookupTableRadix128,
            Point = EdwardsPoint,
            Radix = 7,
            Additions = 37
        }
        impl_basepoint_table! {
            Name = EdwardsBasepointTableRadix256,
            LookupTable = LookupTableRadix256,
            Point = EdwardsPoint,
            Radix = 8,
            Additions = 33
        }

        /// A type-alias for [`EdwardsBasepointTable`] because the latter is
        /// used as a constructor in the [`constants`] module.
        //
        // Same as for `LookupTableRadix16`, we have to define `EdwardsBasepointTable`
        // first, because it's used as a constructor, and then provide a type alias for
        // it.
        pub type EdwardsBasepointTableRadix16 = EdwardsBasepointTable;
    }
}

#[cfg(feature = "precomputed-tables")]
macro_rules! impl_basepoint_table_conversions {
    (LHS = $lhs:ty, RHS = $rhs:ty) => {
        impl<'a> From<&'a $lhs> for $rhs {
            fn from(table: &'a $lhs) -> $rhs {
                <$rhs>::create(&table.basepoint())
            }
        }

        impl<'a> From<&'a $rhs> for $lhs {
            fn from(table: &'a $rhs) -> $lhs {
                <$lhs>::create(&table.basepoint())
            }
        }
    };
}

cfg_if! {
    if #[cfg(feature = "precomputed-tables")] {
        // Conversions from radix 16
        impl_basepoint_table_conversions! {
            LHS = EdwardsBasepointTableRadix16,
            RHS = EdwardsBasepointTableRadix32
        }
        impl_basepoint_table_conversions! {
            LHS = EdwardsBasepointTableRadix16,
            RHS = EdwardsBasepointTableRadix64
        }
        impl_basepoint_table_conversions! {
            LHS = EdwardsBasepointTableRadix16,
            RHS = EdwardsBasepointTableRadix128
        }
        impl_basepoint_table_conversions! {
            LHS = EdwardsBasepointTableRadix16,
            RHS = EdwardsBasepointTableRadix256
        }

        // Conversions from radix 32
        impl_basepoint_table_conversions! {
            LHS = EdwardsBasepointTableRadix32,
            RHS = EdwardsBasepointTableRadix64
        }
        impl_basepoint_table_conversions! {
            LHS = EdwardsBasepointTableRadix32,
            RHS = EdwardsBasepointTableRadix128
        }
        impl_basepoint_table_conversions! {
            LHS = EdwardsBasepointTableRadix32,
            RHS = EdwardsBasepointTableRadix256
        }

        // Conversions from radix 64
        impl_basepoint_table_conversions! {
            LHS = EdwardsBasepointTableRadix64,
            RHS = EdwardsBasepointTableRadix128
        }
        impl_basepoint_table_conversions! {
            LHS = EdwardsBasepointTableRadix64,
            RHS = EdwardsBasepointTableRadix256
        }

        // Conversions from radix 128
        impl_basepoint_table_conversions! {
            LHS = EdwardsBasepointTableRadix128,
            RHS = EdwardsBasepointTableRadix256
        }
    }
}

impl EdwardsPoint {
    /// Multiply by the cofactor: return \\(\[8\]P\\).
    pub fn mul_by_cofactor(&self) -> EdwardsPoint {
        self.mul_by_pow_2(3)
    }

    /// Compute \\([2\^k] P \\) by successive doublings. Requires \\( k > 0 \\).
    pub(crate) fn mul_by_pow_2(&self, k: u32) -> EdwardsPoint {
        debug_assert!(k > 0);
        let mut r: CompletedPoint;
        let mut s = self.as_projective();
        for _ in 0..(k - 1) {
            r = s.double();
            s = r.as_projective();
        }
        // Unroll last iteration so we can go directly as_extended()
        s.double().as_extended()
    }

    /// Determine if this point is of small order.
    ///
    /// # Return
    ///
    /// * `true` if `self` is in the torsion subgroup \\( \mathcal E\[8\] \\);
    /// * `false` if `self` is not in the torsion subgroup \\( \mathcal E\[8\] \\).
    ///
    /// # Example
    ///
    /// ```
    /// use curve25519_dalek::constants;
    ///
    /// // Generator of the prime-order subgroup
    /// let P = constants::ED25519_BASEPOINT_POINT;
    /// // Generator of the torsion subgroup
    /// let Q = constants::EIGHT_TORSION[1];
    ///
    /// // P has large order
    /// assert_eq!(P.is_small_order(), false);
    ///
    /// // Q has small order
    /// assert_eq!(Q.is_small_order(), true);
    /// ```
    pub fn is_small_order(&self) -> bool {
        self.mul_by_cofactor().is_identity()
    }

    /// Determine if this point is “torsion-free”, i.e., is contained in
    /// the prime-order subgroup.
    ///
    /// # Return
    ///
    /// * `true` if `self` has zero torsion component and is in the
    ///   prime-order subgroup;
    /// * `false` if `self` has a nonzero torsion component and is not
    ///   in the prime-order subgroup.
    ///
    /// # Example
    ///
    /// ```
    /// use curve25519_dalek::constants;
    ///
    /// // Generator of the prime-order subgroup
    /// let P = constants::ED25519_BASEPOINT_POINT;
    /// // Generator of the torsion subgroup
    /// let Q = constants::EIGHT_TORSION[1];
    ///
    /// // P is torsion-free
    /// assert_eq!(P.is_torsion_free(), true);
    ///
    /// // P + Q is not torsion-free
    /// assert_eq!((P+Q).is_torsion_free(), false);
    /// ```
    pub fn is_torsion_free(&self) -> bool {
        (self * constants::BASEPOINT_ORDER).is_identity()
    }
}

// ------------------------------------------------------------------------
// Debug traits
// ------------------------------------------------------------------------

impl Debug for EdwardsPoint {
    fn fmt(&self, f: &mut core::fmt::Formatter<'_>) -> core::fmt::Result {
        write!(
            f,
            "EdwardsPoint{{\n\tX: {:?},\n\tY: {:?},\n\tZ: {:?},\n\tT: {:?}\n}}",
            &self.X, &self.Y, &self.Z, &self.T
        )
    }
}

// ------------------------------------------------------------------------
// group traits
// ------------------------------------------------------------------------

// Use the full trait path to avoid Group::identity overlapping Identity::identity in the
// rest of the module (e.g. tests).
#[cfg(feature = "group")]
impl group::Group for EdwardsPoint {
    type Scalar = Scalar;

    fn try_from_rng<R: TryRngCore + ?Sized>(rng: &mut R) -> Result<Self, R::Error> {
        let mut repr = CompressedEdwardsY([0u8; 32]);
        loop {
            rng.try_fill_bytes(&mut repr.0)?;
            if let Some(p) = repr.decompress() {
                if !IsIdentity::is_identity(&p) {
                    break Ok(p);
                }
            }
        }
    }

    fn identity() -> Self {
        Identity::identity()
    }

    fn generator() -> Self {
        constants::ED25519_BASEPOINT_POINT
    }

    fn is_identity(&self) -> Choice {
        self.ct_eq(&Identity::identity())
    }

    fn double(&self) -> Self {
        self.double()
    }
}

#[cfg(feature = "group")]
impl GroupEncoding for EdwardsPoint {
    type Repr = [u8; 32];

    fn from_bytes(bytes: &Self::Repr) -> CtOption<Self> {
        let repr = CompressedEdwardsY(*bytes);
        let (is_valid_y_coord, X, Y, Z) = decompress::step_1(&repr);
        CtOption::new(decompress::step_2(&repr, X, Y, Z), is_valid_y_coord)
    }

    fn from_bytes_unchecked(bytes: &Self::Repr) -> CtOption<Self> {
        // Just use the checked API; there are no checks we can skip.
        Self::from_bytes(bytes)
    }

    fn to_bytes(&self) -> Self::Repr {
        self.compress().to_bytes()
    }
}

/// A `SubgroupPoint` represents a point on the Edwards form of Curve25519, that is
/// guaranteed to be in the prime-order subgroup.
#[cfg(feature = "group")]
#[derive(Clone, Copy, Debug, Default, PartialEq, Eq)]
pub struct SubgroupPoint(EdwardsPoint);

#[cfg(feature = "group")]
impl From<SubgroupPoint> for EdwardsPoint {
    fn from(p: SubgroupPoint) -> Self {
        p.0
    }
}

#[cfg(feature = "group")]
impl Neg for SubgroupPoint {
    type Output = Self;

    fn neg(self) -> Self::Output {
        SubgroupPoint(-self.0)
    }
}

#[cfg(feature = "group")]
impl Add<&SubgroupPoint> for &SubgroupPoint {
    type Output = SubgroupPoint;
    fn add(self, other: &SubgroupPoint) -> SubgroupPoint {
        SubgroupPoint(self.0 + other.0)
    }
}

#[cfg(feature = "group")]
define_add_variants!(
    LHS = SubgroupPoint,
    RHS = SubgroupPoint,
    Output = SubgroupPoint
);

#[cfg(feature = "group")]
impl Add<&SubgroupPoint> for &EdwardsPoint {
    type Output = EdwardsPoint;
    fn add(self, other: &SubgroupPoint) -> EdwardsPoint {
        self + other.0
    }
}

#[cfg(feature = "group")]
define_add_variants!(
    LHS = EdwardsPoint,
    RHS = SubgroupPoint,
    Output = EdwardsPoint
);

#[cfg(feature = "group")]
impl AddAssign<&SubgroupPoint> for SubgroupPoint {
    fn add_assign(&mut self, rhs: &SubgroupPoint) {
        self.0 += rhs.0
    }
}

#[cfg(feature = "group")]
define_add_assign_variants!(LHS = SubgroupPoint, RHS = SubgroupPoint);

#[cfg(feature = "group")]
impl AddAssign<&SubgroupPoint> for EdwardsPoint {
    fn add_assign(&mut self, rhs: &SubgroupPoint) {
        *self += rhs.0
    }
}

#[cfg(feature = "group")]
define_add_assign_variants!(LHS = EdwardsPoint, RHS = SubgroupPoint);

#[cfg(feature = "group")]
impl Sub<&SubgroupPoint> for &SubgroupPoint {
    type Output = SubgroupPoint;
    fn sub(self, other: &SubgroupPoint) -> SubgroupPoint {
        SubgroupPoint(self.0 - other.0)
    }
}

#[cfg(feature = "group")]
define_sub_variants!(
    LHS = SubgroupPoint,
    RHS = SubgroupPoint,
    Output = SubgroupPoint
);

#[cfg(feature = "group")]
impl Sub<&SubgroupPoint> for &EdwardsPoint {
    type Output = EdwardsPoint;
    fn sub(self, other: &SubgroupPoint) -> EdwardsPoint {
        self - other.0
    }
}

#[cfg(feature = "group")]
define_sub_variants!(
    LHS = EdwardsPoint,
    RHS = SubgroupPoint,
    Output = EdwardsPoint
);

#[cfg(feature = "group")]
impl SubAssign<&SubgroupPoint> for SubgroupPoint {
    fn sub_assign(&mut self, rhs: &SubgroupPoint) {
        self.0 -= rhs.0;
    }
}

#[cfg(feature = "group")]
define_sub_assign_variants!(LHS = SubgroupPoint, RHS = SubgroupPoint);

#[cfg(feature = "group")]
impl SubAssign<&SubgroupPoint> for EdwardsPoint {
    fn sub_assign(&mut self, rhs: &SubgroupPoint) {
        *self -= rhs.0;
    }
}

#[cfg(feature = "group")]
define_sub_assign_variants!(LHS = EdwardsPoint, RHS = SubgroupPoint);

#[cfg(feature = "group")]
impl<T> Sum<T> for SubgroupPoint
where
    T: Borrow<SubgroupPoint>,
{
    fn sum<I>(iter: I) -> Self
    where
        I: Iterator<Item = T>,
    {
        use group::Group;
        iter.fold(SubgroupPoint::identity(), |acc, item| acc + item.borrow())
    }
}

#[cfg(feature = "group")]
impl Mul<&Scalar> for &SubgroupPoint {
    type Output = SubgroupPoint;

    /// Scalar multiplication: compute `scalar * self`.
    ///
    /// For scalar multiplication of a basepoint,
    /// `EdwardsBasepointTable` is approximately 4x faster.
    fn mul(self, scalar: &Scalar) -> SubgroupPoint {
        SubgroupPoint(self.0 * scalar)
    }
}

#[cfg(feature = "group")]
define_mul_variants!(LHS = Scalar, RHS = SubgroupPoint, Output = SubgroupPoint);

#[cfg(feature = "group")]
impl Mul<&SubgroupPoint> for &Scalar {
    type Output = SubgroupPoint;

    /// Scalar multiplication: compute `scalar * self`.
    ///
    /// For scalar multiplication of a basepoint,
    /// `EdwardsBasepointTable` is approximately 4x faster.
    fn mul(self, point: &SubgroupPoint) -> SubgroupPoint {
        point * self
    }
}

#[cfg(feature = "group")]
define_mul_variants!(LHS = SubgroupPoint, RHS = Scalar, Output = SubgroupPoint);

#[cfg(feature = "group")]
impl MulAssign<&Scalar> for SubgroupPoint {
    fn mul_assign(&mut self, scalar: &Scalar) {
        self.0 *= scalar;
    }
}

#[cfg(feature = "group")]
define_mul_assign_variants!(LHS = SubgroupPoint, RHS = Scalar);

#[cfg(feature = "group")]
impl ConstantTimeEq for SubgroupPoint {
    fn ct_eq(&self, other: &SubgroupPoint) -> Choice {
        self.0.ct_eq(&other.0)
    }
}

#[cfg(feature = "group")]
impl ConditionallySelectable for SubgroupPoint {
    fn conditional_select(a: &SubgroupPoint, b: &SubgroupPoint, choice: Choice) -> SubgroupPoint {
        SubgroupPoint(EdwardsPoint::conditional_select(&a.0, &b.0, choice))
    }
}

#[cfg(all(feature = "group", feature = "zeroize"))]
impl Zeroize for SubgroupPoint {
    fn zeroize(&mut self) {
        self.0.zeroize();
    }
}

#[cfg(feature = "group")]
impl group::Group for SubgroupPoint {
    type Scalar = Scalar;

    fn try_from_rng<R: TryRngCore + ?Sized>(rng: &mut R) -> Result<Self, R::Error> {
        use group::ff::Field;

        // This will almost never loop, but `Group::random` is documented as returning a
        // non-identity element.
        let s = loop {
            let s: Scalar = Field::try_from_rng(rng)?;
            if !s.is_zero_vartime() {
                break s;
            }
        };

        // This gives an element of the prime-order subgroup.
        Ok(Self::generator() * s)
    }

    fn identity() -> Self {
        SubgroupPoint(Identity::identity())
    }

    fn generator() -> Self {
        SubgroupPoint(EdwardsPoint::generator())
    }

    fn is_identity(&self) -> Choice {
        self.0.ct_eq(&Identity::identity())
    }

    fn double(&self) -> Self {
        SubgroupPoint(self.0.double())
    }
}

#[cfg(feature = "group")]
impl GroupEncoding for SubgroupPoint {
    type Repr = <EdwardsPoint as GroupEncoding>::Repr;

    fn from_bytes(bytes: &Self::Repr) -> CtOption<Self> {
        EdwardsPoint::from_bytes(bytes).and_then(|p| p.into_subgroup())
    }

    fn from_bytes_unchecked(bytes: &Self::Repr) -> CtOption<Self> {
        EdwardsPoint::from_bytes_unchecked(bytes).and_then(|p| p.into_subgroup())
    }

    fn to_bytes(&self) -> Self::Repr {
        self.0.compress().to_bytes()
    }
}

#[cfg(feature = "group")]
impl PrimeGroup for SubgroupPoint {}

#[cfg(feature = "group")]
impl CofactorGroup for EdwardsPoint {
    type Subgroup = SubgroupPoint;

    fn clear_cofactor(&self) -> Self::Subgroup {
        SubgroupPoint(self.mul_by_cofactor())
    }

    fn into_subgroup(self) -> CtOption<Self::Subgroup> {
        CtOption::new(SubgroupPoint(self), CofactorGroup::is_torsion_free(&self))
    }

    fn is_torsion_free(&self) -> Choice {
        (self * constants::BASEPOINT_ORDER).ct_eq(&Self::identity())
    }
}

// ------------------------------------------------------------------------
// Tests
// ------------------------------------------------------------------------

#[cfg(test)]
mod test {
    use super::*;

    use rand::TryRngCore;

    #[cfg(feature = "alloc")]
    use alloc::vec::Vec;

    #[cfg(feature = "precomputed-tables")]
    use crate::constants::ED25519_BASEPOINT_TABLE;

    /// X coordinate of the basepoint.
    /// = 15112221349535400772501151409588531511454012693041857206046113283949847762202
    static BASE_X_COORD_BYTES: [u8; 32] = [
        0x1a, 0xd5, 0x25, 0x8f, 0x60, 0x2d, 0x56, 0xc9, 0xb2, 0xa7, 0x25, 0x95, 0x60, 0xc7, 0x2c,
        0x69, 0x5c, 0xdc, 0xd6, 0xfd, 0x31, 0xe2, 0xa4, 0xc0, 0xfe, 0x53, 0x6e, 0xcd, 0xd3, 0x36,
        0x69, 0x21,
    ];

    /// Compressed Edwards Y form of 2*basepoint.
    static BASE2_CMPRSSD: CompressedEdwardsY = CompressedEdwardsY([
        0xc9, 0xa3, 0xf8, 0x6a, 0xae, 0x46, 0x5f, 0xe, 0x56, 0x51, 0x38, 0x64, 0x51, 0x0f, 0x39,
        0x97, 0x56, 0x1f, 0xa2, 0xc9, 0xe8, 0x5e, 0xa2, 0x1d, 0xc2, 0x29, 0x23, 0x09, 0xf3, 0xcd,
        0x60, 0x22,
    ]);

    /// Compressed Edwards Y form of 16*basepoint.
    static BASE16_CMPRSSD: CompressedEdwardsY = CompressedEdwardsY([
        0xeb, 0x27, 0x67, 0xc1, 0x37, 0xab, 0x7a, 0xd8, 0x27, 0x9c, 0x07, 0x8e, 0xff, 0x11, 0x6a,
        0xb0, 0x78, 0x6e, 0xad, 0x3a, 0x2e, 0x0f, 0x98, 0x9f, 0x72, 0xc3, 0x7f, 0x82, 0xf2, 0x96,
        0x96, 0x70,
    ]);

    /// 4493907448824000747700850167940867464579944529806937181821189941592931634714
    pub static A_SCALAR: Scalar = Scalar {
        bytes: [
            0x1a, 0x0e, 0x97, 0x8a, 0x90, 0xf6, 0x62, 0x2d, 0x37, 0x47, 0x02, 0x3f, 0x8a, 0xd8,
            0x26, 0x4d, 0xa7, 0x58, 0xaa, 0x1b, 0x88, 0xe0, 0x40, 0xd1, 0x58, 0x9e, 0x7b, 0x7f,
            0x23, 0x76, 0xef, 0x09,
        ],
    };

    /// 2506056684125797857694181776241676200180934651973138769173342316833279714961
    pub static B_SCALAR: Scalar = Scalar {
        bytes: [
            0x91, 0x26, 0x7a, 0xcf, 0x25, 0xc2, 0x09, 0x1b, 0xa2, 0x17, 0x74, 0x7b, 0x66, 0xf0,
            0xb3, 0x2e, 0x9d, 0xf2, 0xa5, 0x67, 0x41, 0xcf, 0xda, 0xc4, 0x56, 0xa7, 0xd4, 0xaa,
            0xb8, 0x60, 0x8a, 0x05,
        ],
    };

    /// A_SCALAR * basepoint, computed with ed25519.py
    pub static A_TIMES_BASEPOINT: CompressedEdwardsY = CompressedEdwardsY([
        0xea, 0x27, 0xe2, 0x60, 0x53, 0xdf, 0x1b, 0x59, 0x56, 0xf1, 0x4d, 0x5d, 0xec, 0x3c, 0x34,
        0xc3, 0x84, 0xa2, 0x69, 0xb7, 0x4c, 0xc3, 0x80, 0x3e, 0xa8, 0xe2, 0xe7, 0xc9, 0x42, 0x5e,
        0x40, 0xa5,
    ]);

    /// A_SCALAR * (A_TIMES_BASEPOINT) + B_SCALAR * BASEPOINT
    /// computed with ed25519.py
    static DOUBLE_SCALAR_MULT_RESULT: CompressedEdwardsY = CompressedEdwardsY([
        0x7d, 0xfd, 0x6c, 0x45, 0xaf, 0x6d, 0x6e, 0x0e, 0xba, 0x20, 0x37, 0x1a, 0x23, 0x64, 0x59,
        0xc4, 0xc0, 0x46, 0x83, 0x43, 0xde, 0x70, 0x4b, 0x85, 0x09, 0x6f, 0xfe, 0x35, 0x4f, 0x13,
        0x2b, 0x42,
    ]);

    /// Test round-trip decompression for the basepoint.
    #[test]
    fn basepoint_decompression_compression() {
        let base_X = FieldElement::from_bytes(&BASE_X_COORD_BYTES);
        let bp = constants::ED25519_BASEPOINT_COMPRESSED
            .decompress()
            .unwrap();
        assert!(bp.is_valid());
        // Check that decompression actually gives the correct X coordinate
        assert_eq!(base_X, bp.X);
        assert_eq!(bp.compress(), constants::ED25519_BASEPOINT_COMPRESSED);
    }

    /// Test sign handling in decompression
    #[test]
    fn decompression_sign_handling() {
        // Manually set the high bit of the last byte to flip the sign
        let mut minus_basepoint_bytes = *constants::ED25519_BASEPOINT_COMPRESSED.as_bytes();
        minus_basepoint_bytes[31] |= 1 << 7;
        let minus_basepoint = CompressedEdwardsY(minus_basepoint_bytes)
            .decompress()
            .unwrap();
        // Test projective coordinates exactly since we know they should
        // only differ by a flipped sign.
        assert_eq!(minus_basepoint.X, -(&constants::ED25519_BASEPOINT_POINT.X));
        assert_eq!(minus_basepoint.Y, constants::ED25519_BASEPOINT_POINT.Y);
        assert_eq!(minus_basepoint.Z, constants::ED25519_BASEPOINT_POINT.Z);
        assert_eq!(minus_basepoint.T, -(&constants::ED25519_BASEPOINT_POINT.T));
    }

    /// Test that computing 1*basepoint gives the correct basepoint.
    #[cfg(feature = "precomputed-tables")]
    #[test]
    fn basepoint_mult_one_vs_basepoint() {
        let bp = ED25519_BASEPOINT_TABLE * &Scalar::ONE;
        let compressed = bp.compress();
        assert_eq!(compressed, constants::ED25519_BASEPOINT_COMPRESSED);
    }

    /// Test that `EdwardsBasepointTable::basepoint()` gives the correct basepoint.
    #[cfg(feature = "precomputed-tables")]
    #[test]
    fn basepoint_table_basepoint_function_correct() {
        let bp = ED25519_BASEPOINT_TABLE.basepoint();
        assert_eq!(bp.compress(), constants::ED25519_BASEPOINT_COMPRESSED);
    }

    /// Test `impl Add<EdwardsPoint> for EdwardsPoint`
    /// using basepoint + basepoint versus the 2*basepoint constant.
    #[test]
    fn basepoint_plus_basepoint_vs_basepoint2() {
        let bp = constants::ED25519_BASEPOINT_POINT;
        let bp_added = bp + bp;
        assert_eq!(bp_added.compress(), BASE2_CMPRSSD);
    }

    /// Test `impl Add<ProjectiveNielsPoint> for EdwardsPoint`
    /// using the basepoint, basepoint2 constants
    #[test]
    fn basepoint_plus_basepoint_projective_niels_vs_basepoint2() {
        let bp = constants::ED25519_BASEPOINT_POINT;
        let bp_added = (&bp + &bp.as_projective_niels()).as_extended();
        assert_eq!(bp_added.compress(), BASE2_CMPRSSD);
    }

    /// Test `impl Add<AffineNielsPoint> for EdwardsPoint`
    /// using the basepoint, basepoint2 constants
    #[test]
    fn basepoint_plus_basepoint_affine_niels_vs_basepoint2() {
        let bp = constants::ED25519_BASEPOINT_POINT;
        let bp_affine_niels = bp.as_affine_niels();
        let bp_added = (&bp + &bp_affine_niels).as_extended();
        assert_eq!(bp_added.compress(), BASE2_CMPRSSD);
    }

    /// Check that equality of `EdwardsPoints` handles projective
    /// coordinates correctly.
    #[test]
    fn extended_point_equality_handles_scaling() {
        let mut two_bytes = [0u8; 32];
        two_bytes[0] = 2;
        let id1 = EdwardsPoint::identity();
        let id2 = EdwardsPoint {
            X: FieldElement::ZERO,
            Y: FieldElement::from_bytes(&two_bytes),
            Z: FieldElement::from_bytes(&two_bytes),
            T: FieldElement::ZERO,
        };
        assert!(bool::from(id1.ct_eq(&id2)));
    }

    /// Sanity check for conversion to precomputed points
    #[cfg(feature = "precomputed-tables")]
    #[test]
    fn to_affine_niels_clears_denominators() {
        // construct a point as aB so it has denominators (ie. Z != 1)
        let aB = ED25519_BASEPOINT_TABLE * &A_SCALAR;
        let aB_affine_niels = aB.as_affine_niels();
        let also_aB = (&EdwardsPoint::identity() + &aB_affine_niels).as_extended();
        assert_eq!(aB.compress(), also_aB.compress());
    }

    /// Test mul_base versus a known scalar multiple from ed25519.py
    #[test]
    fn basepoint_mult_vs_ed25519py() {
        let aB = EdwardsPoint::mul_base(&A_SCALAR);
        assert_eq!(aB.compress(), A_TIMES_BASEPOINT);
    }

    /// Test that multiplication by the basepoint order kills the basepoint
    #[test]
    fn basepoint_mult_by_basepoint_order() {
        let should_be_id = EdwardsPoint::mul_base(&constants::BASEPOINT_ORDER);
        assert!(should_be_id.is_identity());
    }

    /// Test precomputed basepoint mult
    #[cfg(feature = "precomputed-tables")]
    #[test]
    fn test_precomputed_basepoint_mult() {
        let aB_1 = ED25519_BASEPOINT_TABLE * &A_SCALAR;
        let aB_2 = constants::ED25519_BASEPOINT_POINT * A_SCALAR;
        assert_eq!(aB_1.compress(), aB_2.compress());
    }

    /// Test scalar_mul versus a known scalar multiple from ed25519.py
    #[test]
    fn scalar_mul_vs_ed25519py() {
        let aB = constants::ED25519_BASEPOINT_POINT * A_SCALAR;
        assert_eq!(aB.compress(), A_TIMES_BASEPOINT);
    }

    /// Test basepoint.double() versus the 2*basepoint constant.
    #[test]
    fn basepoint_double_vs_basepoint2() {
        assert_eq!(
            constants::ED25519_BASEPOINT_POINT.double().compress(),
            BASE2_CMPRSSD
        );
    }

    /// Test that computing 2*basepoint is the same as basepoint.double()
    #[test]
    fn basepoint_mult_two_vs_basepoint2() {
        let two = Scalar::from(2u64);
        let bp2 = EdwardsPoint::mul_base(&two);
        assert_eq!(bp2.compress(), BASE2_CMPRSSD);
    }

    /// Test that all the basepoint table types compute the same results.
    #[cfg(feature = "precomputed-tables")]
    #[test]
    fn basepoint_tables() {
        let P = &constants::ED25519_BASEPOINT_POINT;
        let a = A_SCALAR;

        let table_radix16 = EdwardsBasepointTableRadix16::create(P);
        let table_radix32 = EdwardsBasepointTableRadix32::create(P);
        let table_radix64 = EdwardsBasepointTableRadix64::create(P);
        let table_radix128 = EdwardsBasepointTableRadix128::create(P);
        let table_radix256 = EdwardsBasepointTableRadix256::create(P);

        let aP = (ED25519_BASEPOINT_TABLE * &a).compress();
        let aP16 = (&table_radix16 * &a).compress();
        let aP32 = (&table_radix32 * &a).compress();
        let aP64 = (&table_radix64 * &a).compress();
        let aP128 = (&table_radix128 * &a).compress();
        let aP256 = (&table_radix256 * &a).compress();

        assert_eq!(aP, aP16);
        assert_eq!(aP16, aP32);
        assert_eq!(aP32, aP64);
        assert_eq!(aP64, aP128);
        assert_eq!(aP128, aP256);
    }

    /// Check unreduced scalar multiplication by the basepoint tables is the same no matter what
    /// radix the table is.
    #[cfg(feature = "precomputed-tables")]
    #[test]
    fn basepoint_tables_unreduced_scalar() {
        let P = &constants::ED25519_BASEPOINT_POINT;
        let a = crate::scalar::test::LARGEST_UNREDUCED_SCALAR;

        let table_radix16 = EdwardsBasepointTableRadix16::create(P);
        let table_radix32 = EdwardsBasepointTableRadix32::create(P);
        let table_radix64 = EdwardsBasepointTableRadix64::create(P);
        let table_radix128 = EdwardsBasepointTableRadix128::create(P);
        let table_radix256 = EdwardsBasepointTableRadix256::create(P);

        let aP = (ED25519_BASEPOINT_TABLE * &a).compress();
        let aP16 = (&table_radix16 * &a).compress();
        let aP32 = (&table_radix32 * &a).compress();
        let aP64 = (&table_radix64 * &a).compress();
        let aP128 = (&table_radix128 * &a).compress();
        let aP256 = (&table_radix256 * &a).compress();

        assert_eq!(aP, aP16);
        assert_eq!(aP16, aP32);
        assert_eq!(aP32, aP64);
        assert_eq!(aP64, aP128);
        assert_eq!(aP128, aP256);
    }

    /// Check that converting to projective and then back to extended round-trips.
    #[test]
    fn basepoint_projective_extended_round_trip() {
        assert_eq!(
            constants::ED25519_BASEPOINT_POINT
                .as_projective()
                .as_extended()
                .compress(),
            constants::ED25519_BASEPOINT_COMPRESSED
        );
    }

    /// Test computing 16*basepoint vs mul_by_pow_2(4)
    #[test]
    fn basepoint16_vs_mul_by_pow_2_4() {
        let bp16 = constants::ED25519_BASEPOINT_POINT.mul_by_pow_2(4);
        assert_eq!(bp16.compress(), BASE16_CMPRSSD);
    }

    /// Check that mul_base_clamped and mul_clamped agree
    #[test]
    fn mul_base_clamped() {
        let mut csprng = rand::rngs::OsRng;

        // Make a random curve point in the curve. Give it torsion to make things interesting.
        #[cfg(feature = "precomputed-tables")]
        let random_point = {
            let mut b = [0u8; 32];
            csprng.try_fill_bytes(&mut b).unwrap();
            EdwardsPoint::mul_base_clamped(b) + constants::EIGHT_TORSION[1]
        };
        // Make a basepoint table from the random point. We'll use this with mul_base_clamped
        #[cfg(feature = "precomputed-tables")]
        let random_table = EdwardsBasepointTableRadix256::create(&random_point);

        // Now test scalar mult. agreement on the default basepoint as well as random_point

        // Test that mul_base_clamped and mul_clamped agree on a large integer. Even after
        // clamping, this integer is not reduced mod l.
        let a_bytes = [0xff; 32];
        assert_eq!(
            EdwardsPoint::mul_base_clamped(a_bytes),
            constants::ED25519_BASEPOINT_POINT.mul_clamped(a_bytes)
        );
        #[cfg(feature = "precomputed-tables")]
        assert_eq!(
            random_table.mul_base_clamped(a_bytes),
            random_point.mul_clamped(a_bytes)
        );

        // Test agreement on random integers
        for _ in 0..100 {
            // This will be reduced mod l with probability l / 2^256 ≈ 6.25%
            let mut a_bytes = [0u8; 32];
            csprng.try_fill_bytes(&mut a_bytes).unwrap();

            assert_eq!(
                EdwardsPoint::mul_base_clamped(a_bytes),
                constants::ED25519_BASEPOINT_POINT.mul_clamped(a_bytes)
            );
            #[cfg(feature = "precomputed-tables")]
            assert_eq!(
                random_table.mul_base_clamped(a_bytes),
                random_point.mul_clamped(a_bytes)
            );
        }
    }

    #[test]
    #[cfg(feature = "alloc")]
    fn impl_sum() {
        // Test that sum works for non-empty iterators
        let BASE = constants::ED25519_BASEPOINT_POINT;

        let s1 = Scalar::from(999u64);
        let P1 = BASE * s1;

        let s2 = Scalar::from(333u64);
        let P2 = BASE * s2;

        let vec = vec![P1, P2];
        let sum: EdwardsPoint = vec.iter().sum();

        assert_eq!(sum, P1 + P2);

        // Test that sum works for the empty iterator
        let empty_vector: Vec<EdwardsPoint> = vec![];
        let sum: EdwardsPoint = empty_vector.iter().sum();

        assert_eq!(sum, EdwardsPoint::identity());

        // Test that sum works on owning iterators
        let s = Scalar::from(2u64);
        let mapped = vec.iter().map(|x| x * s);
        let sum: EdwardsPoint = mapped.sum();

        assert_eq!(sum, P1 * s + P2 * s);
    }

    /// Test that the conditional assignment trait works for AffineNielsPoints.
    #[test]
    fn conditional_assign_for_affine_niels_point() {
        let id = AffineNielsPoint::identity();
        let mut p1 = AffineNielsPoint::identity();
        let bp = constants::ED25519_BASEPOINT_POINT.as_affine_niels();

        p1.conditional_assign(&bp, Choice::from(0));
        assert_eq!(p1, id);
        p1.conditional_assign(&bp, Choice::from(1));
        assert_eq!(p1, bp);
    }

    #[test]
    fn is_small_order() {
        // The basepoint has large prime order
        assert!(!constants::ED25519_BASEPOINT_POINT.is_small_order());
        // constants::EIGHT_TORSION has all points of small order.
        for torsion_point in &constants::EIGHT_TORSION {
            assert!(torsion_point.is_small_order());
        }
    }

    #[test]
    fn compressed_identity() {
        assert_eq!(
            EdwardsPoint::identity().compress(),
            CompressedEdwardsY::identity()
        );

        assert_eq!(
            EdwardsPoint::compress_batch(&[EdwardsPoint::identity()]),
            [CompressedEdwardsY::identity()]
        );
        #[cfg(feature = "alloc")]
        assert_eq!(
            &EdwardsPoint::compress_batch_alloc(&[EdwardsPoint::identity()]),
            &[CompressedEdwardsY::identity()]
        );
    }

<<<<<<< HEAD
=======
    #[cfg(all(feature = "alloc", feature = "rand_core"))]
>>>>>>> 0fbf15e3
    #[test]
    fn compress_batch() {
        let mut rng = rand::rng();

        // TODO(tarcieri): proptests?

        // Make some test points deterministically then randomly
        const TEST_VEC_LEN: usize = 117;
        let points: [EdwardsPoint; TEST_VEC_LEN] = core::array::from_fn(|i| {
            if i < 17 {
                // The first 17 are multiple of the basepoint
                constants::ED25519_BASEPOINT_POINT * Scalar::from(i as u64)
            } else {
                // The rest are random
                EdwardsPoint::random(&mut rng)
            }
        });

        // Compress the points individually. This is our reference result
        let expected_compressed = core::array::from_fn(|i| points[i].compress());

        // Check that the batch-compressed points match the individually compressed ones
        assert_eq!(EdwardsPoint::compress_batch(&points), expected_compressed);

        // Check that the batch-compressed (with alloc) points match the individually compressed
        // ones
        #[cfg(feature = "alloc")]
        assert_eq!(
            EdwardsPoint::compress_batch_alloc(&points),
            expected_compressed
        );
    }

    #[test]
    fn is_identity() {
        assert!(EdwardsPoint::identity().is_identity());
        assert!(!constants::ED25519_BASEPOINT_POINT.is_identity());
    }

    /// Rust's debug builds have overflow and underflow trapping,
    /// and enable `debug_assert!()`.  This performs many scalar
    /// multiplications to attempt to trigger possible overflows etc.
    ///
    /// For instance, the `u64` `Mul` implementation for
    /// `FieldElements` requires the input `Limb`s to be bounded by
    /// 2^54, but we cannot enforce this dynamically at runtime, or
    /// statically at compile time (until Rust gets type-level
    /// integers, at which point we can encode "bits of headroom" into
    /// the type system and prove correctness).
    #[test]
    fn monte_carlo_overflow_underflow_debug_assert_test() {
        let mut P = constants::ED25519_BASEPOINT_POINT;
        // N.B. each scalar_mul does 1407 field mults, 1024 field squarings,
        // so this does ~ 1M of each operation.
        for _ in 0..1_000 {
            P *= &A_SCALAR;
        }
    }

    #[test]
    fn scalarmult_extended_point_works_both_ways() {
        let G: EdwardsPoint = constants::ED25519_BASEPOINT_POINT;
        let s: Scalar = A_SCALAR;

        let P1 = G * s;
        let P2 = s * G;

        assert!(P1.compress().to_bytes() == P2.compress().to_bytes());
    }

    // A single iteration of a consistency check for MSM.
    #[cfg(all(feature = "alloc", feature = "rand_core"))]
    fn multiscalar_consistency_iter(n: usize) {
        let mut rng = rand::rng();

        // Construct random coefficients x0, ..., x_{n-1},
        // followed by some extra hardcoded ones.
        let xs = (0..n).map(|_| Scalar::random(&mut rng)).collect::<Vec<_>>();
        let check = xs.iter().map(|xi| xi * xi).sum::<Scalar>();

        // Construct points G_i = x_i * B
        let Gs = xs.iter().map(EdwardsPoint::mul_base).collect::<Vec<_>>();

        // Compute H1 = <xs, Gs> (consttime)
        let H1 = EdwardsPoint::multiscalar_mul(&xs, &Gs);
        // Compute H2 = <xs, Gs> (vartime)
        let H2 = EdwardsPoint::vartime_multiscalar_mul(&xs, &Gs);
        // Compute H3 = <xs, Gs> = sum(xi^2) * B
        let H3 = EdwardsPoint::mul_base(&check);

        assert_eq!(H1, H3);
        assert_eq!(H2, H3);
    }

    // Use different multiscalar sizes to hit different internal
    // parameters.

    #[test]
    #[cfg(all(feature = "alloc", feature = "rand_core"))]
    fn multiscalar_consistency_n_100() {
        let iters = 50;
        for _ in 0..iters {
            multiscalar_consistency_iter(100);
        }
    }

    #[test]
    #[cfg(all(feature = "alloc", feature = "rand_core"))]
    fn multiscalar_consistency_n_250() {
        let iters = 50;
        for _ in 0..iters {
            multiscalar_consistency_iter(250);
        }
    }

    #[test]
    #[cfg(all(feature = "alloc", feature = "rand_core"))]
    fn multiscalar_consistency_n_500() {
        let iters = 50;
        for _ in 0..iters {
            multiscalar_consistency_iter(500);
        }
    }

    #[test]
    #[cfg(all(feature = "alloc", feature = "rand_core"))]
    fn multiscalar_consistency_n_1000() {
        let iters = 50;
        for _ in 0..iters {
            multiscalar_consistency_iter(1000);
        }
    }

    #[test]
    #[cfg(all(feature = "alloc", feature = "rand_core"))]
    fn batch_to_montgomery() {
        let mut rng = rand::rng();

        let scalars = (0..128)
            .map(|_| Scalar::random(&mut rng))
            .collect::<Vec<_>>();

        let points = scalars
            .iter()
            .map(EdwardsPoint::mul_base)
            .collect::<Vec<_>>();

        let single_monts = points
            .iter()
            .map(EdwardsPoint::to_montgomery)
            .collect::<Vec<_>>();

        for i in [0, 1, 2, 3, 10, 50, 128] {
            let invs = EdwardsPoint::to_montgomery_batch(&points[..i]);
            assert_eq!(&invs, &single_monts[..i]);
        }
    }

    #[test]
    #[cfg(all(feature = "alloc", feature = "rand_core"))]
    fn vartime_precomputed_vs_nonprecomputed_multiscalar() {
        let mut rng = rand::rng();

        let static_scalars = (0..128)
            .map(|_| Scalar::random(&mut rng))
            .collect::<Vec<_>>();

        let dynamic_scalars = (0..128)
            .map(|_| Scalar::random(&mut rng))
            .collect::<Vec<_>>();

        let check_scalar: Scalar = static_scalars
            .iter()
            .chain(dynamic_scalars.iter())
            .map(|s| s * s)
            .sum();

        let static_points = static_scalars
            .iter()
            .map(EdwardsPoint::mul_base)
            .collect::<Vec<_>>();
        let dynamic_points = dynamic_scalars
            .iter()
            .map(EdwardsPoint::mul_base)
            .collect::<Vec<_>>();

        let precomputation = VartimeEdwardsPrecomputation::new(static_points.iter());

        assert_eq!(precomputation.len(), 128);
        assert!(!precomputation.is_empty());

        let P = precomputation.vartime_mixed_multiscalar_mul(
            &static_scalars,
            &dynamic_scalars,
            &dynamic_points,
        );

        use crate::traits::VartimeMultiscalarMul;
        let Q = EdwardsPoint::vartime_multiscalar_mul(
            static_scalars.iter().chain(dynamic_scalars.iter()),
            static_points.iter().chain(dynamic_points.iter()),
        );

        let R = EdwardsPoint::mul_base(&check_scalar);

        assert_eq!(P.compress(), R.compress());
        assert_eq!(Q.compress(), R.compress());
    }

    mod vartime {
        use super::super::*;
        use super::{A_SCALAR, A_TIMES_BASEPOINT, B_SCALAR, DOUBLE_SCALAR_MULT_RESULT};

        /// Test double_scalar_mul_vartime vs ed25519.py
        #[test]
        fn double_scalar_mul_basepoint_vs_ed25519py() {
            let A = A_TIMES_BASEPOINT.decompress().unwrap();
            let result =
                EdwardsPoint::vartime_double_scalar_mul_basepoint(&A_SCALAR, &A, &B_SCALAR);
            assert_eq!(result.compress(), DOUBLE_SCALAR_MULT_RESULT);
        }

        #[test]
        #[cfg(feature = "alloc")]
        fn multiscalar_mul_vs_ed25519py() {
            let A = A_TIMES_BASEPOINT.decompress().unwrap();
            let result = EdwardsPoint::vartime_multiscalar_mul(
                &[A_SCALAR, B_SCALAR],
                &[A, constants::ED25519_BASEPOINT_POINT],
            );
            assert_eq!(result.compress(), DOUBLE_SCALAR_MULT_RESULT);
        }

        #[test]
        #[cfg(feature = "alloc")]
        fn multiscalar_mul_vartime_vs_consttime() {
            let A = A_TIMES_BASEPOINT.decompress().unwrap();
            let result_vartime = EdwardsPoint::vartime_multiscalar_mul(
                &[A_SCALAR, B_SCALAR],
                &[A, constants::ED25519_BASEPOINT_POINT],
            );
            let result_consttime = EdwardsPoint::multiscalar_mul(
                &[A_SCALAR, B_SCALAR],
                &[A, constants::ED25519_BASEPOINT_POINT],
            );

            assert_eq!(result_vartime.compress(), result_consttime.compress());
        }
    }

    #[test]
    #[cfg(feature = "serde")]
    fn serde_bincode_basepoint_roundtrip() {
        use bincode;

        let encoded = bincode::serialize(&constants::ED25519_BASEPOINT_POINT).unwrap();
        let enc_compressed = bincode::serialize(&constants::ED25519_BASEPOINT_COMPRESSED).unwrap();
        assert_eq!(encoded, enc_compressed);

        // Check that the encoding is 32 bytes exactly
        assert_eq!(encoded.len(), 32);

        let dec_uncompressed: EdwardsPoint = bincode::deserialize(&encoded).unwrap();
        let dec_compressed: CompressedEdwardsY = bincode::deserialize(&encoded).unwrap();

        assert_eq!(dec_uncompressed, constants::ED25519_BASEPOINT_POINT);
        assert_eq!(dec_compressed, constants::ED25519_BASEPOINT_COMPRESSED);

        // Check that the encoding itself matches the usual one
        let raw_bytes = constants::ED25519_BASEPOINT_COMPRESSED.as_bytes();
        let bp: EdwardsPoint = bincode::deserialize(raw_bytes).unwrap();
        assert_eq!(bp, constants::ED25519_BASEPOINT_POINT);
    }

    // Hash-to-curve test vectors from
    // https://www.rfc-editor.org/rfc/rfc9380.html#appendix-J.5.2
    // These are of the form (input_msg, output_x, output_y)
    #[cfg(all(feature = "alloc", feature = "digest"))]
    const RFC_ENCODE_TO_CURVE_KAT: &[(&[u8], &str, &str)] = &[
        (
            b"",
            "1ff2b70ecf862799e11b7ae744e3489aa058ce805dd323a936375a84695e76da",
            "222e314d04a4d5725e9f2aff9fb2a6b69ef375a1214eb19021ceab2d687f0f9b",
        ),
        (
            b"abc",
            "5f13cc69c891d86927eb37bd4afc6672360007c63f68a33ab423a3aa040fd2a8",
            "67732d50f9a26f73111dd1ed5dba225614e538599db58ba30aaea1f5c827fa42",
        ),
        (
            b"abcdef0123456789",
            "1dd2fefce934ecfd7aae6ec998de088d7dd03316aa1847198aecf699ba6613f1",
            "2f8a6c24dd1adde73909cada6a4a137577b0f179d336685c4a955a0a8e1a86fb",
        ),
        (
            b"q128_qqqqqqqqqqqqqqqqqqqqqqqqqqqqqqqqqqqqqqqqqqqqqqqqqqqqqqqqqqqqqqqqqqqqqqqqqqqqqqqq\
            qqqqqqqqqqqqqqqqqqqqqqqqqqqqqqqqqqqqqqqqqqqqqqqq",
            "35fbdc5143e8a97afd3096f2b843e07df72e15bfca2eaf6879bf97c5d3362f73",
            "2af6ff6ef5ebba128b0774f4296cb4c2279a074658b083b8dcca91f57a603450",
        ),
        (
            b"a512_aaaaaaaaaaaaaaaaaaaaaaaaaaaaaaaaaaaaaaaaaaaaaaaaaaaaaaaaaaaaaaaaaaaaaaaaaaaaaaaa\
            aaaaaaaaaaaaaaaaaaaaaaaaaaaaaaaaaaaaaaaaaaaaaaaaaaaaaaaaaaaaaaaaaaaaaaaaaaaaaaaaaaaaaaa\
            aaaaaaaaaaaaaaaaaaaaaaaaaaaaaaaaaaaaaaaaaaaaaaaaaaaaaaaaaaaaaaaaaaaaaaaaaaaaaaaaaaaaaaa\
            aaaaaaaaaaaaaaaaaaaaaaaaaaaaaaaaaaaaaaaaaaaaaaaaaaaaaaaaaaaaaaaaaaaaaaaaaaaaaaaaaaaaaaa\
            aaaaaaaaaaaaaaaaaaaaaaaaaaaaaaaaaaaaaaaaaaaaaaaaaaaaaaaaaaaaaaaaaaaaaaaaaaaaaaaaaaaaaaa\
            aaaaaaaaaaaaaaaaaaaaaaaaaaaaaaaaaaaaaaaaaaaaaaaaaaaaaaaaaaaaaaaaaaaaaaaaaaaaaaaaaaaa",
            "6e5e1f37e99345887fc12111575fc1c3e36df4b289b8759d23af14d774b66bff",
            "2c90c3d39eb18ff291d33441b35f3262cdd307162cc97c31bfcc7a4245891a37"
        )
    ];

    #[cfg(all(feature = "alloc", feature = "digest"))]
    fn hex_str_to_fe(hex_str: &str) -> FieldElement {
        let mut bytes = hex::decode(hex_str).unwrap().to_vec();
        bytes.reverse();
        FieldElement::from_bytes(&bytes.try_into().unwrap())
    }

    #[test]
    #[cfg(all(feature = "alloc", feature = "digest"))]
    fn elligator_encode_to_curve_test_vectors() {
        let dst = b"QUUX-V01-CS02-with-edwards25519_XMD:SHA-512_ELL2_NU_";
        for (index, vector) in RFC_ENCODE_TO_CURVE_KAT.iter().enumerate() {
            let input = vector.0;

            let expected_output = {
                let x = hex_str_to_fe(vector.1);
                let y = hex_str_to_fe(vector.2);
                AffinePoint { x, y }.to_edwards()
            };

            let computed = EdwardsPoint::encode_to_curve::<sha2::Sha512>(&[&input], &[dst]);
            assert_eq!(computed, expected_output, "Failed in test {}", index);
        }
    }

    // Hash-to-curve test vectors from
    // https://www.rfc-editor.org/rfc/rfc9380.html#appendix-J.5.1
    // These are of the form (input_msg, output_x, output_y)
    #[cfg(all(feature = "alloc", feature = "digest"))]
    const RFC_HASH_TO_CURVE_KAT: &[(&[u8], &str, &str)] = &[
        (
            b"",
            "3c3da6925a3c3c268448dcabb47ccde5439559d9599646a8260e47b1e4822fc6",
            "09a6c8561a0b22bef63124c588ce4c62ea83a3c899763af26d795302e115dc21",
        ),

        (
            b"abc",
            "608040b42285cc0d72cbb3985c6b04c935370c7361f4b7fbdb1ae7f8c1a8ecad",
            "1a8395b88338f22e435bbd301183e7f20a5f9de643f11882fb237f88268a5531",
        ),

        (
            b"abcdef0123456789",
            "6d7fabf47a2dc03fe7d47f7dddd21082c5fb8f86743cd020f3fb147d57161472",
            "53060a3d140e7fbcda641ed3cf42c88a75411e648a1add71217f70ea8ec561a6",
        ),
        (
            b"q128_qqqqqqqqqqqqqqqqqqqqqqqqqqqqqqqqqqqqqqqqqqqqqqqqqqqqqqqqqqqqqqqqqqqqqqqqqqqqqqqq\
            qqqqqqqqqqqqqqqqqqqqqqqqqqqqqqqqqqqqqqqqqqqqqqqq",
            "5fb0b92acedd16f3bcb0ef83f5c7b7a9466b5f1e0d8d217421878ea3686f8524",
            "2eca15e355fcfa39d2982f67ddb0eea138e2994f5956ed37b7f72eea5e89d2f7",
        ),
        (
            b"a512_aaaaaaaaaaaaaaaaaaaaaaaaaaaaaaaaaaaaaaaaaaaaaaaaaaaaaaaaaaaaaaaaaaaaaaaaaaaaaaaa\
            aaaaaaaaaaaaaaaaaaaaaaaaaaaaaaaaaaaaaaaaaaaaaaaaaaaaaaaaaaaaaaaaaaaaaaaaaaaaaaaaaaaaaaa\
            aaaaaaaaaaaaaaaaaaaaaaaaaaaaaaaaaaaaaaaaaaaaaaaaaaaaaaaaaaaaaaaaaaaaaaaaaaaaaaaaaaaaaaa\
            aaaaaaaaaaaaaaaaaaaaaaaaaaaaaaaaaaaaaaaaaaaaaaaaaaaaaaaaaaaaaaaaaaaaaaaaaaaaaaaaaaaaaaa\
            aaaaaaaaaaaaaaaaaaaaaaaaaaaaaaaaaaaaaaaaaaaaaaaaaaaaaaaaaaaaaaaaaaaaaaaaaaaaaaaaaaaaaaa\
            aaaaaaaaaaaaaaaaaaaaaaaaaaaaaaaaaaaaaaaaaaaaaaaaaaaaaaaaaaaaaaaaaaaaaaaaaaaaaaaaaaaa",
            "0efcfde5898a839b00997fbe40d2ebe950bc81181afbd5cd6b9618aa336c1e8c",
            "6dc2fc04f266c5c27f236a80b14f92ccd051ef1ff027f26a07f8c0f327d8f995"
        )
    ];

    #[test]
    #[cfg(all(feature = "alloc", feature = "digest"))]
    fn elligator_hash_to_curve_test_vectors() {
        let dst = b"QUUX-V01-CS02-with-edwards25519_XMD:SHA-512_ELL2_RO_";
        for (index, vector) in RFC_HASH_TO_CURVE_KAT.iter().enumerate() {
            let input = vector.0;

            let expected_output = {
                let x = hex_str_to_fe(vector.1);
                let y = hex_str_to_fe(vector.2);

                AffinePoint { x, y }.to_edwards()
            };

            let computed = EdwardsPoint::hash_to_curve::<sha2::Sha512>(&[&input], &[dst]);

            assert_eq!(expected_output, computed, "Failed in test {}", index);
        }
    }
}<|MERGE_RESOLUTION|>--- conflicted
+++ resolved
@@ -2198,10 +2198,7 @@
         );
     }
 
-<<<<<<< HEAD
-=======
-    #[cfg(all(feature = "alloc", feature = "rand_core"))]
->>>>>>> 0fbf15e3
+    #[cfg(feature = "rand_core")]
     #[test]
     fn compress_batch() {
         let mut rng = rand::rng();
