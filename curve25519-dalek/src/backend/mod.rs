// -*- mode: rust; -*-
//
// This file is part of curve25519-dalek.
// Copyright (c) 2016-2021 isis lovecruft
// Copyright (c) 2016-2019 Henry de Valence
// See LICENSE for licensing information.
//
// Authors:
// - isis agora lovecruft <isis@patternsinthevoid.net>
// - Henry de Valence <hdevalence@hdevalence.ca>

//! **INTERNALS:** Pluggable implementations for different architectures.
//!
//! The backend code is split into two parts: a serial backend,
//! and a vector backend.
//!
//! The [`serial`] backend contains 32- and 64-bit implementations of
//! field arithmetic and scalar arithmetic, as well as implementations
//! of point operations using the mixed-model strategy (passing
//! between different curve models depending on the operation).
//!
//! The [`vector`] backend contains implementations of vectorized
//! field arithmetic, used to implement point operations using a novel
//! implementation strategy derived from parallel formulas of Hisil,
//! Wong, Carter, and Dawson.
//!
//! Because the two strategies give rise to different curve models,
//! it's not possible to reuse exactly the same scalar multiplication
//! code (or to write it generically), so both serial and vector
//! backends contain matching implementations of scalar multiplication
//! algorithms.  These are intended to be selected by a `#[cfg]`-based
//! type alias.
//!
//! The [`vector`] backend is selected by the `simd_backend` cargo
//! feature; it uses the [`serial`] backend for non-vectorized operations.

use crate::EdwardsPoint;
use crate::Scalar;

pub mod serial;

#[cfg(curve25519_dalek_backend = "simd")]
pub mod vector;

#[derive(Copy, Clone)]
enum BackendKind {
    #[cfg(all(curve25519_dalek_backend = "simd", target_arch="x86_64"))]
    Avx2,
    #[cfg(all(curve25519_dalek_backend = "simd", nightly, target_arch="x86_64"))]
    Avx512,
    #[cfg(all(curve25519_dalek_backend = "simd", nightly, target_arch="aarch64"))]
    Neon,
    Serial,
}

#[inline]
fn get_selected_backend() -> BackendKind {
    #[cfg(all(curve25519_dalek_backend = "simd", nightly, target_arch="aarch64"))]
    {
        return BackendKind::Neon;
    }
    #[cfg(all(curve25519_dalek_backend = "simd", nightly, target_arch="x86_64"))]
    {
        cpufeatures::new!(cpuid_avx512, "avx512ifma", "avx512vl");
        let token_avx512: cpuid_avx512::InitToken = cpuid_avx512::init();
        if token_avx512.get() {
            return BackendKind::Avx512;
        }
    }

    #[cfg(all(curve25519_dalek_backend = "simd", target_arch="x86_64"))]
    {
        cpufeatures::new!(cpuid_avx2, "avx2");
        let token_avx2: cpuid_avx2::InitToken = cpuid_avx2::init();
        if token_avx2.get() {
            return BackendKind::Avx2;
        }
    }

    BackendKind::Serial
}

#[allow(missing_docs)]
#[cfg(feature = "alloc")]
pub fn pippenger_optional_multiscalar_mul<I, J>(scalars: I, points: J) -> Option<EdwardsPoint>
where
    I: IntoIterator,
    I::Item: core::borrow::Borrow<Scalar>,
    J: IntoIterator<Item = Option<EdwardsPoint>>,
{
    use crate::traits::VartimeMultiscalarMul;

    match get_selected_backend() {
        #[cfg(all(curve25519_dalek_backend = "simd", target_arch="x86_64"))]
        BackendKind::Avx2 =>
<<<<<<< HEAD
            self::vector::scalar_mul::pippenger::spec_avx2::Pippenger::optional_multiscalar_mul::<I, J>(scalars, points),
        #[cfg(all(curve25519_dalek_backend = "simd", nightly, target_arch="x86_64"))]
        BackendKind::Avx512 =>
            self::vector::scalar_mul::pippenger::spec_avx512ifma_avx512vl::Pippenger::optional_multiscalar_mul::<I, J>(scalars, points),
        #[cfg(all(curve25519_dalek_backend = "simd", nightly, target_arch="aarch64"))]
        BackendKind::Neon =>
            self::vector::scalar_mul::pippenger::spec_neon::Pippenger::optional_multiscalar_mul::<I, J>(scalars, points),
=======
            vector::scalar_mul::pippenger::spec_avx2::Pippenger::optional_multiscalar_mul::<I, J>(scalars, points),
        #[cfg(all(curve25519_dalek_backend = "simd", nightly))]
        BackendKind::Avx512 =>
            vector::scalar_mul::pippenger::spec_avx512ifma_avx512vl::Pippenger::optional_multiscalar_mul::<I, J>(scalars, points),
>>>>>>> 0964f800
        BackendKind::Serial =>
            serial::scalar_mul::pippenger::Pippenger::optional_multiscalar_mul::<I, J>(scalars, points),
    }
}

#[cfg(feature = "alloc")]
pub(crate) enum VartimePrecomputedStraus {
<<<<<<< HEAD
    #[cfg(all(curve25519_dalek_backend = "simd", target_arch="x86_64"))]
    Avx2(self::vector::scalar_mul::precomputed_straus::spec_avx2::VartimePrecomputedStraus),
    #[cfg(all(curve25519_dalek_backend = "simd", nightly, target_arch="x86_64"))]
=======
    #[cfg(curve25519_dalek_backend = "simd")]
    Avx2(vector::scalar_mul::precomputed_straus::spec_avx2::VartimePrecomputedStraus),
    #[cfg(all(curve25519_dalek_backend = "simd", nightly))]
>>>>>>> 0964f800
    Avx512ifma(
        vector::scalar_mul::precomputed_straus::spec_avx512ifma_avx512vl::VartimePrecomputedStraus,
    ),
<<<<<<< HEAD
    #[cfg(all(curve25519_dalek_backend = "simd", nightly, target_arch="aarch64"))]
    Neon(
        self::vector::scalar_mul::precomputed_straus::spec_neon::VartimePrecomputedStraus
    ),
    Scalar(self::serial::scalar_mul::precomputed_straus::VartimePrecomputedStraus),
=======
    Scalar(serial::scalar_mul::precomputed_straus::VartimePrecomputedStraus),
>>>>>>> 0964f800
}

#[cfg(feature = "alloc")]
impl VartimePrecomputedStraus {
    pub fn new<I>(static_points: I) -> Self
    where
        I: IntoIterator,
        I::Item: core::borrow::Borrow<EdwardsPoint>,
    {
        use crate::traits::VartimePrecomputedMultiscalarMul;

        match get_selected_backend() {
            #[cfg(all(curve25519_dalek_backend = "simd", target_arch="x86_64"))]
            BackendKind::Avx2 =>
<<<<<<< HEAD
                VartimePrecomputedStraus::Avx2(self::vector::scalar_mul::precomputed_straus::spec_avx2::VartimePrecomputedStraus::new(static_points)),
            #[cfg(all(curve25519_dalek_backend = "simd", nightly, target_arch="x86_64"))]
            BackendKind::Avx512 =>
                VartimePrecomputedStraus::Avx512ifma(self::vector::scalar_mul::precomputed_straus::spec_avx512ifma_avx512vl::VartimePrecomputedStraus::new(static_points)),
            #[cfg(all(curve25519_dalek_backend = "simd", nightly, target_arch="aarch64"))]
            BackendKind::Neon =>
                VartimePrecomputedStraus::Neon(self::vector::scalar_mul::precomputed_straus::spec_neon::VartimePrecomputedStraus::new(static_points)),
=======
                VartimePrecomputedStraus::Avx2(vector::scalar_mul::precomputed_straus::spec_avx2::VartimePrecomputedStraus::new(static_points)),
            #[cfg(all(curve25519_dalek_backend = "simd", nightly))]
            BackendKind::Avx512 =>
                VartimePrecomputedStraus::Avx512ifma(vector::scalar_mul::precomputed_straus::spec_avx512ifma_avx512vl::VartimePrecomputedStraus::new(static_points)),
>>>>>>> 0964f800
            BackendKind::Serial =>
                VartimePrecomputedStraus::Scalar(serial::scalar_mul::precomputed_straus::VartimePrecomputedStraus::new(static_points))
        }
    }

    pub fn optional_mixed_multiscalar_mul<I, J, K>(
        &self,
        static_scalars: I,
        dynamic_scalars: J,
        dynamic_points: K,
    ) -> Option<EdwardsPoint>
    where
        I: IntoIterator,
        I::Item: core::borrow::Borrow<Scalar>,
        J: IntoIterator,
        J::Item: core::borrow::Borrow<Scalar>,
        K: IntoIterator<Item = Option<EdwardsPoint>>,
    {
        use crate::traits::VartimePrecomputedMultiscalarMul;

        match self {
            #[cfg(all(curve25519_dalek_backend = "simd", target_arch="x86_64"))]
            VartimePrecomputedStraus::Avx2(inner) => inner.optional_mixed_multiscalar_mul(
                static_scalars,
                dynamic_scalars,
                dynamic_points,
            ),
            #[cfg(all(curve25519_dalek_backend = "simd", nightly, target_arch="x86_64"))]
            VartimePrecomputedStraus::Avx512ifma(inner) => inner.optional_mixed_multiscalar_mul(
                static_scalars,
                dynamic_scalars,
                dynamic_points,
            ),
            #[cfg(all(curve25519_dalek_backend = "simd", nightly, target_arch="aarch64"))]
            VartimePrecomputedStraus::Neon(inner) =>  inner.optional_mixed_multiscalar_mul(
                static_scalars,
                dynamic_scalars,
                dynamic_points,
            ),
            VartimePrecomputedStraus::Scalar(inner) => inner.optional_mixed_multiscalar_mul(
                static_scalars,
                dynamic_scalars,
                dynamic_points,
            ),
        }
    }
}

#[allow(missing_docs)]
#[cfg(feature = "alloc")]
pub fn straus_multiscalar_mul<I, J>(scalars: I, points: J) -> EdwardsPoint
where
    I: IntoIterator,
    I::Item: core::borrow::Borrow<Scalar>,
    J: IntoIterator,
    J::Item: core::borrow::Borrow<EdwardsPoint>,
{
    use crate::traits::MultiscalarMul;

    match get_selected_backend() {
        #[cfg(all(curve25519_dalek_backend = "simd", target_arch="x86_64"))]
        BackendKind::Avx2 => {
            vector::scalar_mul::straus::spec_avx2::Straus::multiscalar_mul::<I, J>(scalars, points)
        }
        #[cfg(all(curve25519_dalek_backend = "simd", nightly, target_arch="x86_64"))]
        BackendKind::Avx512 => {
            vector::scalar_mul::straus::spec_avx512ifma_avx512vl::Straus::multiscalar_mul::<I, J>(
                scalars, points,
            )
        }
        #[cfg(all(curve25519_dalek_backend = "simd", nightly, target_arch="aarch64"))]
        BackendKind::Neon => {
            self::vector::scalar_mul::straus::spec_neon::Straus::multiscalar_mul::<I, J>(
                scalars, points,
            )
        }
        BackendKind::Serial => {
            serial::scalar_mul::straus::Straus::multiscalar_mul::<I, J>(scalars, points)
        }
    }
}

#[allow(missing_docs)]
#[cfg(feature = "alloc")]
pub fn straus_optional_multiscalar_mul<I, J>(scalars: I, points: J) -> Option<EdwardsPoint>
where
    I: IntoIterator,
    I::Item: core::borrow::Borrow<Scalar>,
    J: IntoIterator<Item = Option<EdwardsPoint>>,
{
    use crate::traits::VartimeMultiscalarMul;

    match get_selected_backend() {
        #[cfg(all(curve25519_dalek_backend = "simd", target_arch="x86_64"))]
        BackendKind::Avx2 => {
            vector::scalar_mul::straus::spec_avx2::Straus::optional_multiscalar_mul::<I, J>(
                scalars, points,
            )
        }
        #[cfg(all(curve25519_dalek_backend = "simd", nightly, target_arch="x86_64"))]
        BackendKind::Avx512 => {
            vector::scalar_mul::straus::spec_avx512ifma_avx512vl::Straus::optional_multiscalar_mul::<
                I,
                J,
            >(scalars, points)
        }
        #[cfg(all(curve25519_dalek_backend = "simd", nightly, target_arch="aarch64"))]
        BackendKind::Neon => {
            self::vector::scalar_mul::straus::spec_neon::Straus::optional_multiscalar_mul::<I, J>(
                scalars, points
            )
        }
        BackendKind::Serial => {
            serial::scalar_mul::straus::Straus::optional_multiscalar_mul::<I, J>(scalars, points)
        }
    }
}

/// Perform constant-time, variable-base scalar multiplication.
pub fn variable_base_mul(point: &EdwardsPoint, scalar: &Scalar) -> EdwardsPoint {
    match get_selected_backend() {
<<<<<<< HEAD
        #[cfg(all(curve25519_dalek_backend = "simd", target_arch="x86_64"))]
        BackendKind::Avx2 => self::vector::scalar_mul::variable_base::spec_avx2::mul(point, scalar),
        #[cfg(all(curve25519_dalek_backend = "simd", nightly, target_arch="x86_64"))]
=======
        #[cfg(curve25519_dalek_backend = "simd")]
        BackendKind::Avx2 => vector::scalar_mul::variable_base::spec_avx2::mul(point, scalar),
        #[cfg(all(curve25519_dalek_backend = "simd", nightly))]
>>>>>>> 0964f800
        BackendKind::Avx512 => {
            vector::scalar_mul::variable_base::spec_avx512ifma_avx512vl::mul(point, scalar)
        }
<<<<<<< HEAD
        #[cfg(all(curve25519_dalek_backend = "simd", nightly, target_arch="aarch64"))]
        BackendKind::Neon => self::vector::scalar_mul::variable_base::spec_neon::mul(point, scalar),
        BackendKind::Serial => self::serial::scalar_mul::variable_base::mul(point, scalar),
=======
        BackendKind::Serial => serial::scalar_mul::variable_base::mul(point, scalar),
>>>>>>> 0964f800
    }
}

/// Compute \\(aA + bB\\) in variable time, where \\(B\\) is the Ed25519 basepoint.
#[allow(non_snake_case)]
pub fn vartime_double_base_mul(a: &Scalar, A: &EdwardsPoint, b: &Scalar) -> EdwardsPoint {
    match get_selected_backend() {
<<<<<<< HEAD
        #[cfg(all(curve25519_dalek_backend = "simd", target_arch="x86_64"))]
        BackendKind::Avx2 => self::vector::scalar_mul::vartime_double_base::spec_avx2::mul(a, A, b),
        #[cfg(all(curve25519_dalek_backend = "simd", nightly, target_arch="x86_64"))]
=======
        #[cfg(curve25519_dalek_backend = "simd")]
        BackendKind::Avx2 => vector::scalar_mul::vartime_double_base::spec_avx2::mul(a, A, b),
        #[cfg(all(curve25519_dalek_backend = "simd", nightly))]
>>>>>>> 0964f800
        BackendKind::Avx512 => {
            vector::scalar_mul::vartime_double_base::spec_avx512ifma_avx512vl::mul(a, A, b)
        }
<<<<<<< HEAD
        #[cfg(all(curve25519_dalek_backend = "simd", nightly, target_arch="aarch64"))]
        BackendKind::Neon => self::vector::scalar_mul::vartime_double_base::spec_neon::mul(a, A, b),
        BackendKind::Serial => self::serial::scalar_mul::vartime_double_base::mul(a, A, b),
=======
        BackendKind::Serial => serial::scalar_mul::vartime_double_base::mul(a, A, b),
>>>>>>> 0964f800
    }
}<|MERGE_RESOLUTION|>--- conflicted
+++ resolved
@@ -44,22 +44,22 @@
 
 #[derive(Copy, Clone)]
 enum BackendKind {
-    #[cfg(all(curve25519_dalek_backend = "simd", target_arch="x86_64"))]
+    #[cfg(all(curve25519_dalek_backend = "simd", target_arch = "x86_64"))]
     Avx2,
-    #[cfg(all(curve25519_dalek_backend = "simd", nightly, target_arch="x86_64"))]
+    #[cfg(all(curve25519_dalek_backend = "simd", nightly, target_arch = "x86_64"))]
     Avx512,
-    #[cfg(all(curve25519_dalek_backend = "simd", nightly, target_arch="aarch64"))]
+    #[cfg(all(curve25519_dalek_backend = "simd", nightly, target_arch = "aarch64"))]
     Neon,
     Serial,
 }
 
 #[inline]
 fn get_selected_backend() -> BackendKind {
-    #[cfg(all(curve25519_dalek_backend = "simd", nightly, target_arch="aarch64"))]
+    #[cfg(all(curve25519_dalek_backend = "simd", nightly, target_arch = "aarch64"))]
     {
         return BackendKind::Neon;
     }
-    #[cfg(all(curve25519_dalek_backend = "simd", nightly, target_arch="x86_64"))]
+    #[cfg(all(curve25519_dalek_backend = "simd", nightly, target_arch = "x86_64"))]
     {
         cpufeatures::new!(cpuid_avx512, "avx512ifma", "avx512vl");
         let token_avx512: cpuid_avx512::InitToken = cpuid_avx512::init();
@@ -68,7 +68,7 @@
         }
     }
 
-    #[cfg(all(curve25519_dalek_backend = "simd", target_arch="x86_64"))]
+    #[cfg(all(curve25519_dalek_backend = "simd", target_arch = "x86_64"))]
     {
         cpufeatures::new!(cpuid_avx2, "avx2");
         let token_avx2: cpuid_avx2::InitToken = cpuid_avx2::init();
@@ -93,20 +93,13 @@
     match get_selected_backend() {
         #[cfg(all(curve25519_dalek_backend = "simd", target_arch="x86_64"))]
         BackendKind::Avx2 =>
-<<<<<<< HEAD
-            self::vector::scalar_mul::pippenger::spec_avx2::Pippenger::optional_multiscalar_mul::<I, J>(scalars, points),
+            vector::scalar_mul::pippenger::spec_avx2::Pippenger::optional_multiscalar_mul::<I, J>(scalars, points),
         #[cfg(all(curve25519_dalek_backend = "simd", nightly, target_arch="x86_64"))]
         BackendKind::Avx512 =>
-            self::vector::scalar_mul::pippenger::spec_avx512ifma_avx512vl::Pippenger::optional_multiscalar_mul::<I, J>(scalars, points),
+            vector::scalar_mul::pippenger::spec_avx512ifma_avx512vl::Pippenger::optional_multiscalar_mul::<I, J>(scalars, points),
         #[cfg(all(curve25519_dalek_backend = "simd", nightly, target_arch="aarch64"))]
         BackendKind::Neon =>
-            self::vector::scalar_mul::pippenger::spec_neon::Pippenger::optional_multiscalar_mul::<I, J>(scalars, points),
-=======
-            vector::scalar_mul::pippenger::spec_avx2::Pippenger::optional_multiscalar_mul::<I, J>(scalars, points),
-        #[cfg(all(curve25519_dalek_backend = "simd", nightly))]
-        BackendKind::Avx512 =>
-            vector::scalar_mul::pippenger::spec_avx512ifma_avx512vl::Pippenger::optional_multiscalar_mul::<I, J>(scalars, points),
->>>>>>> 0964f800
+            vector::scalar_mul::pippenger::spec_neon::Pippenger::optional_multiscalar_mul::<I, J>(scalars, points),
         BackendKind::Serial =>
             serial::scalar_mul::pippenger::Pippenger::optional_multiscalar_mul::<I, J>(scalars, points),
     }
@@ -114,27 +107,15 @@
 
 #[cfg(feature = "alloc")]
 pub(crate) enum VartimePrecomputedStraus {
-<<<<<<< HEAD
-    #[cfg(all(curve25519_dalek_backend = "simd", target_arch="x86_64"))]
-    Avx2(self::vector::scalar_mul::precomputed_straus::spec_avx2::VartimePrecomputedStraus),
-    #[cfg(all(curve25519_dalek_backend = "simd", nightly, target_arch="x86_64"))]
-=======
-    #[cfg(curve25519_dalek_backend = "simd")]
+    #[cfg(all(curve25519_dalek_backend = "simd", target_arch = "x86_64"))]
     Avx2(vector::scalar_mul::precomputed_straus::spec_avx2::VartimePrecomputedStraus),
-    #[cfg(all(curve25519_dalek_backend = "simd", nightly))]
->>>>>>> 0964f800
+    #[cfg(all(curve25519_dalek_backend = "simd", nightly, target_arch = "x86_64"))]
     Avx512ifma(
         vector::scalar_mul::precomputed_straus::spec_avx512ifma_avx512vl::VartimePrecomputedStraus,
     ),
-<<<<<<< HEAD
-    #[cfg(all(curve25519_dalek_backend = "simd", nightly, target_arch="aarch64"))]
-    Neon(
-        self::vector::scalar_mul::precomputed_straus::spec_neon::VartimePrecomputedStraus
-    ),
-    Scalar(self::serial::scalar_mul::precomputed_straus::VartimePrecomputedStraus),
-=======
+    #[cfg(all(curve25519_dalek_backend = "simd", nightly, target_arch = "aarch64"))]
+    Neon(vector::scalar_mul::precomputed_straus::spec_neon::VartimePrecomputedStraus),
     Scalar(serial::scalar_mul::precomputed_straus::VartimePrecomputedStraus),
->>>>>>> 0964f800
 }
 
 #[cfg(feature = "alloc")]
@@ -149,20 +130,13 @@
         match get_selected_backend() {
             #[cfg(all(curve25519_dalek_backend = "simd", target_arch="x86_64"))]
             BackendKind::Avx2 =>
-<<<<<<< HEAD
-                VartimePrecomputedStraus::Avx2(self::vector::scalar_mul::precomputed_straus::spec_avx2::VartimePrecomputedStraus::new(static_points)),
+                VartimePrecomputedStraus::Avx2(vector::scalar_mul::precomputed_straus::spec_avx2::VartimePrecomputedStraus::new(static_points)),
             #[cfg(all(curve25519_dalek_backend = "simd", nightly, target_arch="x86_64"))]
             BackendKind::Avx512 =>
-                VartimePrecomputedStraus::Avx512ifma(self::vector::scalar_mul::precomputed_straus::spec_avx512ifma_avx512vl::VartimePrecomputedStraus::new(static_points)),
+                VartimePrecomputedStraus::Avx512ifma(vector::scalar_mul::precomputed_straus::spec_avx512ifma_avx512vl::VartimePrecomputedStraus::new(static_points)),
             #[cfg(all(curve25519_dalek_backend = "simd", nightly, target_arch="aarch64"))]
             BackendKind::Neon =>
-                VartimePrecomputedStraus::Neon(self::vector::scalar_mul::precomputed_straus::spec_neon::VartimePrecomputedStraus::new(static_points)),
-=======
-                VartimePrecomputedStraus::Avx2(vector::scalar_mul::precomputed_straus::spec_avx2::VartimePrecomputedStraus::new(static_points)),
-            #[cfg(all(curve25519_dalek_backend = "simd", nightly))]
-            BackendKind::Avx512 =>
-                VartimePrecomputedStraus::Avx512ifma(vector::scalar_mul::precomputed_straus::spec_avx512ifma_avx512vl::VartimePrecomputedStraus::new(static_points)),
->>>>>>> 0964f800
+                VartimePrecomputedStraus::Neon(vector::scalar_mul::precomputed_straus::spec_neon::VartimePrecomputedStraus::new(static_points)),
             BackendKind::Serial =>
                 VartimePrecomputedStraus::Scalar(serial::scalar_mul::precomputed_straus::VartimePrecomputedStraus::new(static_points))
         }
@@ -184,20 +158,20 @@
         use crate::traits::VartimePrecomputedMultiscalarMul;
 
         match self {
-            #[cfg(all(curve25519_dalek_backend = "simd", target_arch="x86_64"))]
+            #[cfg(all(curve25519_dalek_backend = "simd", target_arch = "x86_64"))]
             VartimePrecomputedStraus::Avx2(inner) => inner.optional_mixed_multiscalar_mul(
                 static_scalars,
                 dynamic_scalars,
                 dynamic_points,
             ),
-            #[cfg(all(curve25519_dalek_backend = "simd", nightly, target_arch="x86_64"))]
+            #[cfg(all(curve25519_dalek_backend = "simd", nightly, target_arch = "x86_64"))]
             VartimePrecomputedStraus::Avx512ifma(inner) => inner.optional_mixed_multiscalar_mul(
                 static_scalars,
                 dynamic_scalars,
                 dynamic_points,
             ),
-            #[cfg(all(curve25519_dalek_backend = "simd", nightly, target_arch="aarch64"))]
-            VartimePrecomputedStraus::Neon(inner) =>  inner.optional_mixed_multiscalar_mul(
+            #[cfg(all(curve25519_dalek_backend = "simd", nightly, target_arch = "aarch64"))]
+            VartimePrecomputedStraus::Neon(inner) => inner.optional_mixed_multiscalar_mul(
                 static_scalars,
                 dynamic_scalars,
                 dynamic_points,
@@ -223,21 +197,19 @@
     use crate::traits::MultiscalarMul;
 
     match get_selected_backend() {
-        #[cfg(all(curve25519_dalek_backend = "simd", target_arch="x86_64"))]
+        #[cfg(all(curve25519_dalek_backend = "simd", target_arch = "x86_64"))]
         BackendKind::Avx2 => {
             vector::scalar_mul::straus::spec_avx2::Straus::multiscalar_mul::<I, J>(scalars, points)
         }
-        #[cfg(all(curve25519_dalek_backend = "simd", nightly, target_arch="x86_64"))]
+        #[cfg(all(curve25519_dalek_backend = "simd", nightly, target_arch = "x86_64"))]
         BackendKind::Avx512 => {
             vector::scalar_mul::straus::spec_avx512ifma_avx512vl::Straus::multiscalar_mul::<I, J>(
                 scalars, points,
             )
         }
-        #[cfg(all(curve25519_dalek_backend = "simd", nightly, target_arch="aarch64"))]
+        #[cfg(all(curve25519_dalek_backend = "simd", nightly, target_arch = "aarch64"))]
         BackendKind::Neon => {
-            self::vector::scalar_mul::straus::spec_neon::Straus::multiscalar_mul::<I, J>(
-                scalars, points,
-            )
+            vector::scalar_mul::straus::spec_neon::Straus::multiscalar_mul::<I, J>(scalars, points)
         }
         BackendKind::Serial => {
             serial::scalar_mul::straus::Straus::multiscalar_mul::<I, J>(scalars, points)
@@ -256,23 +228,23 @@
     use crate::traits::VartimeMultiscalarMul;
 
     match get_selected_backend() {
-        #[cfg(all(curve25519_dalek_backend = "simd", target_arch="x86_64"))]
+        #[cfg(all(curve25519_dalek_backend = "simd", target_arch = "x86_64"))]
         BackendKind::Avx2 => {
             vector::scalar_mul::straus::spec_avx2::Straus::optional_multiscalar_mul::<I, J>(
                 scalars, points,
             )
         }
-        #[cfg(all(curve25519_dalek_backend = "simd", nightly, target_arch="x86_64"))]
+        #[cfg(all(curve25519_dalek_backend = "simd", nightly, target_arch = "x86_64"))]
         BackendKind::Avx512 => {
             vector::scalar_mul::straus::spec_avx512ifma_avx512vl::Straus::optional_multiscalar_mul::<
                 I,
                 J,
             >(scalars, points)
         }
-        #[cfg(all(curve25519_dalek_backend = "simd", nightly, target_arch="aarch64"))]
+        #[cfg(all(curve25519_dalek_backend = "simd", nightly, target_arch = "aarch64"))]
         BackendKind::Neon => {
-            self::vector::scalar_mul::straus::spec_neon::Straus::optional_multiscalar_mul::<I, J>(
-                scalars, points
+            vector::scalar_mul::straus::spec_neon::Straus::optional_multiscalar_mul::<I, J>(
+                scalars, points,
             )
         }
         BackendKind::Serial => {
@@ -284,25 +256,15 @@
 /// Perform constant-time, variable-base scalar multiplication.
 pub fn variable_base_mul(point: &EdwardsPoint, scalar: &Scalar) -> EdwardsPoint {
     match get_selected_backend() {
-<<<<<<< HEAD
-        #[cfg(all(curve25519_dalek_backend = "simd", target_arch="x86_64"))]
-        BackendKind::Avx2 => self::vector::scalar_mul::variable_base::spec_avx2::mul(point, scalar),
-        #[cfg(all(curve25519_dalek_backend = "simd", nightly, target_arch="x86_64"))]
-=======
-        #[cfg(curve25519_dalek_backend = "simd")]
+        #[cfg(all(curve25519_dalek_backend = "simd", target_arch = "x86_64"))]
         BackendKind::Avx2 => vector::scalar_mul::variable_base::spec_avx2::mul(point, scalar),
-        #[cfg(all(curve25519_dalek_backend = "simd", nightly))]
->>>>>>> 0964f800
+        #[cfg(all(curve25519_dalek_backend = "simd", nightly, target_arch = "x86_64"))]
         BackendKind::Avx512 => {
             vector::scalar_mul::variable_base::spec_avx512ifma_avx512vl::mul(point, scalar)
         }
-<<<<<<< HEAD
-        #[cfg(all(curve25519_dalek_backend = "simd", nightly, target_arch="aarch64"))]
-        BackendKind::Neon => self::vector::scalar_mul::variable_base::spec_neon::mul(point, scalar),
-        BackendKind::Serial => self::serial::scalar_mul::variable_base::mul(point, scalar),
-=======
+        #[cfg(all(curve25519_dalek_backend = "simd", nightly, target_arch = "aarch64"))]
+        BackendKind::Neon => vector::scalar_mul::variable_base::spec_neon::mul(point, scalar),
         BackendKind::Serial => serial::scalar_mul::variable_base::mul(point, scalar),
->>>>>>> 0964f800
     }
 }
 
@@ -310,24 +272,14 @@
 #[allow(non_snake_case)]
 pub fn vartime_double_base_mul(a: &Scalar, A: &EdwardsPoint, b: &Scalar) -> EdwardsPoint {
     match get_selected_backend() {
-<<<<<<< HEAD
-        #[cfg(all(curve25519_dalek_backend = "simd", target_arch="x86_64"))]
-        BackendKind::Avx2 => self::vector::scalar_mul::vartime_double_base::spec_avx2::mul(a, A, b),
-        #[cfg(all(curve25519_dalek_backend = "simd", nightly, target_arch="x86_64"))]
-=======
-        #[cfg(curve25519_dalek_backend = "simd")]
+        #[cfg(all(curve25519_dalek_backend = "simd", target_arch = "x86_64"))]
         BackendKind::Avx2 => vector::scalar_mul::vartime_double_base::spec_avx2::mul(a, A, b),
-        #[cfg(all(curve25519_dalek_backend = "simd", nightly))]
->>>>>>> 0964f800
+        #[cfg(all(curve25519_dalek_backend = "simd", nightly, target_arch = "x86_64"))]
         BackendKind::Avx512 => {
             vector::scalar_mul::vartime_double_base::spec_avx512ifma_avx512vl::mul(a, A, b)
         }
-<<<<<<< HEAD
-        #[cfg(all(curve25519_dalek_backend = "simd", nightly, target_arch="aarch64"))]
-        BackendKind::Neon => self::vector::scalar_mul::vartime_double_base::spec_neon::mul(a, A, b),
-        BackendKind::Serial => self::serial::scalar_mul::vartime_double_base::mul(a, A, b),
-=======
+        #[cfg(all(curve25519_dalek_backend = "simd", nightly, target_arch = "aarch64"))]
+        BackendKind::Neon => vector::scalar_mul::vartime_double_base::spec_neon::mul(a, A, b),
         BackendKind::Serial => serial::scalar_mul::vartime_double_base::mul(a, A, b),
->>>>>>> 0964f800
     }
 }