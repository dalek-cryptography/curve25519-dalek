--- conflicted
+++ resolved
@@ -5,11 +5,8 @@
 
 ## 4.x series
 
-<<<<<<< HEAD
 * Make `rand_core` an optional feature
-=======
 * Add target u32/u64 backend overrides
->>>>>>> 2190332b
 * Migrate documentation to docs.rs hosted
 * Fix backend documentation generation
 * Deprecate `EdwardsPoint::hash_from_bytes` and rename it `EdwardsPoint::nonspect_map_to_curve`
