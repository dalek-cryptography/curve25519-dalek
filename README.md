--- conflicted
+++ resolved
@@ -50,11 +50,7 @@
 To import `curve25519-dalek`, add the following to the dependencies section of
 your project's `Cargo.toml`:
 ```toml
-<<<<<<< HEAD
-curve25519-dalek = "^0.17"
-=======
 curve25519-dalek = "^0.18"
->>>>>>> 87a1815b
 ```
 Then import the crate as:
 ```rust,no_run
